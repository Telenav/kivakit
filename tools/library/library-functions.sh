################ VARIABLES ################################################################################################

export NORMAL='\033[0m'
export ATTENTION='\033[1;32m'

if [[ "$OSTYPE" == "darwin"* ]]; then
    export HISTCONTROL=ignoreboth:erasedups
fi

################ PROJECT ################################################################################################

property_value() {

    file=$1
    key=$2

    cat $file | grep "$key" | cut -d'=' -f2 | xargs echo
}

project_version() {

    project_home=$1
    project_properties=$project_home/project.properties

    echo $(property_value $project_properties project-version)
}

project_name() {
    project_home=$1
    echo $(basename -- "$project_home")
}

project_build() {

    project_home=$1

    build_properties=$project_home/build.properties

    if [ -e "$build_properties" ]; then

        build_name=$(property_value $build_properties build-name)
        build_number=$(property_value $build_properties build-number)
        build_date=$(property_value $build_properties build-date)

        echo "build #$build_number on $build_date '$build_name'"

    fi
}

showVersion() {

    project_home=$1
    project_name=$(project_name $project_home)
    project_version=$(project_version $project_home)

    echo -e "${ATTENTION}$project_name $project_version $(project_build $project_home)${NORMAL}"
}

################ CLEAN ################################################################################################

clean_cache() {

    cache=$2

    if [ -d "$cache" ]; then
        read -p "┋ Remove ALL cached files in $cache (y/n)? " -n 1 -r
        echo "┋ "
        if [[ $REPLY =~ ^[Yy]$ ]]; then
            rm -rf $cache
        fi
    fi
}

clean_maven_repository() {

    project_home=$1
    name=$(basename -- "$project_home")

    if yes_no "Remove all $name artifacts from ~/.m2/repository"; then

        rm -rf "~/.m2/repository/com/telenav/$name"

    fi
}

remove_maven_repository() {

    if [ -d "$HOME/.m2/repository" ]; then

        if yes_no "Remove ALL artifacts in ~/.m2/repository"; then

            rm -rf ~/.m2/repository

        fi

    fi
}

clean_temporary_files() {

    project_home=$1

    if yes_no "Remove temporary files (.DS_Store, .metadata, .classpath, .project, *.hprof, *~) from $project_home tree"; then

        find $project_home \( -name \.DS_Store -o -name \.metadata -o -name \.classpath -o -name \.project -o -name \*\.hprof -o -name \*~ \) | xargs rm

    fi
}

################ COMMAND LINE ################################################################################################

script() {
    echo $(basename -- "$0")
}

usage() {
    argument_help=$1
    echo "Usage: $(script) $argument_help"
    exit 1
}

require_variable() {

    variable=$1
    argument_help=$2

    if [[ -z "${!variable}" ]]; then

        usage $argument_help

    fi
}

require_folder() {

    variable=$1
    argument_help=$2

    if [[ ! -e "${!variable}" ]]; then

        echo "Folder '${!variable}' does not exist"
        exit 1

    fi
}

################ GIT ################################################################################################

git_flow_release_start() {

    project_home=$1
    project_name=$(basename $project_home)
    version=$2

    # Check out the develop branch
    cd $project_home
    git checkout develop

    # then start a new release branch
    git flow release start $version

    # switch to the release branch
    git checkout release/$version

    # and update its version
    bash $project_name-release-update-version.sh $version

    echo " "
    echo "┏━━━━━━━━━━━━━━━━━━━━━━━━━━━━━━━━━━━━━━━┫ Release Branch Created  ┣━━━━━━━━━━━━━━━━━━━━━━━━━━━━━━━━━━━━━━━━━┓"
    echo "┋"
    echo "┋  VERSION: $version"
    echo "┋"
    echo "┋  1. A new release branch 'release/$version' has been created using git flow"
    echo "┋  2. POM files and other version-related information in this branch has been updated to $version"
    echo "┋  3. When the release branch is FULLY READY, run the release finish script to merge the branch into master"
    echo "┋"
    echo "┗━━━━━━━━━━━━━━━━━━━━━━━━━━━━━━━━━━━━━━━━━━━━━━━━━━━━━━━━━━━━━━━━━━━━━━━━━━━━━━━━━━━━━━━━━━━━━━━━━━━━━━━━━━━┛"
    echo " "
}

git_flow_release_finish() {

    project_home=$1
    version=$2

    cd $project_home

    git checkout master
    git pull
    git merge release/$version
    git tag -a $version -m "release_added"
    git flow release finish $version
    git push origin --tags

    echo " "
    echo "┏━━━━━━━━━━━━━━━━━━━━━━━━━━━━━┫ Release Merged to Master and Ready to Publish  ┣━━━━━━━━━━━━━━━━━━━━━━━━━━━━┓"
    echo "┋"
    echo "┋  VERSION: $version"
    echo "┋"
    echo "┋  1. The branch 'release/$version' has been merged into master using git flow"
    echo "┋  2. Artifacts from the release will now be built by GitHub"
    echo "┋  3. When this succeeds, the release branch can be published on Maven Central using maven or GitHub actions"
    echo "┋"
    echo "┗━━━━━━━━━━━━━━━━━━━━━━━━━━━━━━━━━━━━━━━━━━━━━━━━━━━━━━━━━━━━━━━━━━━━━━━━━━━━━━━━━━━━━━━━━━━━━━━━━━━━━━━━━━━┛"
    echo " "
}

git_flow_feature_start() {

    project_home=$1
    feature_name=$2

    if yes_no "Start 'feature-$feature_name' branch of $project_home"; then

        cd $project_home
        git-flow feature start feature-$feature_name

    fi
}

git_flow_feature_finish() {

    project_home=$1
    feature_name=$2

    if yes_no "Finish 'feature-$feature_name' branch of $project_home"; then
        cd $project_home
        git-flow feature finish feature-$feature_name
    fi
}

################ VERSIONING ################################################################################################

update_version() {

    project_home=$1
    new_version=$2

    old_version=$(project_version $project_home)

    echo " "
    echo "Updating $(project_name $project_home) version from $old_version to $new_version"

    # Update POM versions and .md files
    update-version.pl $project_home $old_version $new_version

    echo "Updated"
    echo " "
}

################ UTILITY ################################################################################################

append_path() {
    export PATH="$PATH:$1"
}

prepend_path() {
    export PATH="$1:$PATH"
}

source_project_profile() {

    project_name=$1

    common_profile="$KIVAKIT_WORKSPACE/${project_name}/tools/library/${project_name}-common-profile.sh"
    project_profile="$HOME/.${project_name}-profile"

    if test -e "$common_profile"; then
        source "$common_profile"
    fi

    if test -e "$project_profile"; then
        source "$project_profile"
    fi
}

system_variable() {

    variable=$1
    value=$2
    temporary="$TMPDIR/export.txt"

    echo "export $variable=\"$value\"" >$temporary
    source "$temporary"

    if is_mac; then
        launchctl setenv $variable "$value"
    fi
}

is_mac() {
    if [[ "$OSTYPE" == "darwin"* ]]; then
        true
    else
        false
    fi
}

lexakai() {

<<<<<<< HEAD
    lexakai_download_version="0.9.8-beta"
    lexakai_download_snapshot_version=""
=======
    lexakai_download_version="0.9.9-SNAPSHOT"
    lexakai_download_name="lexakai-0.9.9-20210727.211904-5.jar"
>>>>>>> c718c1ae

    lexakai_downloads="$HOME/.lexakai/downloads"

    if [[ "$lexakai_download_version" == *"SNAPSHOT"* ]]; then

        lexakai_snapshot_repository="https://s01.oss.sonatype.org/content/repositories/snapshots/com/telenav/lexakai/lexakai"
        lexakai_url="$lexakai_snapshot_repository/${lexakai_download_version}/${lexakai_download_name}"
        lexakai_jar="${lexakai_downloads}/${lexakai_download_name}"

    else

        lexakai_url="https://repo1.maven.org/maven2/com/telenav/lexakai/lexakai/${lexakai_download_version}/lexakai-${lexakai_download_version}.jar"
        lexakai_jar="${lexakai_downloads}/lexakai-${lexakai_download_version}.jar"

    fi

    mkdir -p ${lexakai_downloads}

    if [ ! -e "$lexakai_jar" ]; then

        echo "$lexakai_jar doesn't exist"

        wget $lexakai_url --output-document=$lexakai_jar

    fi

    # -agentlib:jdwp=transport=dt_socket,server=y,suspend=y,address=1044
    echo "java -jar $lexakai_jar -overwrite-resources=true -update-readme=true $@"

    java -jar $lexakai_jar -overwrite-resources=true -update-readme=true $@
}

yes_no() {

    if [ -z "${NO_PROMPT}" ]; then

        prompt=$1

        read -p "$prompt (y/n)? " -n 1 -r
        echo " "

        if [[ $REPLY =~ ^[Yy]$ ]]; then
            true
        else
            false
        fi

    else

        true

    fi
}

#####################################################################################################################<|MERGE_RESOLUTION|>--- conflicted
+++ resolved
@@ -163,16 +163,16 @@
     git checkout release/$version
 
     # and update its version
-    bash $project_name-release-update-version.sh $version
-
-    echo " "
-    echo "┏━━━━━━━━━━━━━━━━━━━━━━━━━━━━━━━━━━━━━━━┫ Release Branch Created  ┣━━━━━━━━━━━━━━━━━━━━━━━━━━━━━━━━━━━━━━━━━┓"
+    bash $project_name-update-version.sh $version
+
+    echo " "
+    echo "┏━━━━━━━━━━━━━━━━━━━━━━━━━━━━━━━━━━━━━━━┫ Release Branch Created  ┣━━━━━━━━━━━━━━━━━━━━━━━━━━━━━━━━━━━━━━━━┓"
     echo "┋"
     echo "┋  VERSION: $version"
     echo "┋"
-    echo "┋  1. A new release branch 'release/$version' has been created using git flow"
-    echo "┋  2. POM files and other version-related information in this branch has been updated to $version"
-    echo "┋  3. When the release branch is FULLY READY, run the release finish script to merge the branch into master"
+    echo "┋  1. A new release branch 'release/$version' has been created using git flow."
+    echo "┋  2. POM files and other version-related information in this branch has been updated to $version."
+    echo "┋  3. When the release branch is FULLY READY, run the release finish script to merge the branch into master."
     echo "┋"
     echo "┗━━━━━━━━━━━━━━━━━━━━━━━━━━━━━━━━━━━━━━━━━━━━━━━━━━━━━━━━━━━━━━━━━━━━━━━━━━━━━━━━━━━━━━━━━━━━━━━━━━━━━━━━━━━┛"
     echo " "
@@ -186,20 +186,17 @@
     cd $project_home
 
     git checkout master
-    git pull
     git merge release/$version
-    git tag -a $version -m "release_added"
     git flow release finish $version
     git push origin --tags
 
     echo " "
-    echo "┏━━━━━━━━━━━━━━━━━━━━━━━━━━━━━┫ Release Merged to Master and Ready to Publish  ┣━━━━━━━━━━━━━━━━━━━━━━━━━━━━┓"
+    echo "┏━━━━━━━━━━━━━━━━━━━━━━━━━━━━━━━━━━━━━┫ Release Merged and Published  ┣━━━━━━━━━━━━━━━━━━━━━━━━━━━━━━━━━━━━━┓"
     echo "┋"
     echo "┋  VERSION: $version"
     echo "┋"
-    echo "┋  1. The branch 'release/$version' has been merged into master using git flow"
-    echo "┋  2. Artifacts from the release will now be built by GitHub"
-    echo "┋  3. When this succeeds, the release branch can be published on Maven Central using maven or GitHub actions"
+    echo "┋  1. The branch 'release/$version' has been merged into master using git flow."
+    echo "┋  2. Artifacts from the release will be published shortly by Jenkins"
     echo "┋"
     echo "┗━━━━━━━━━━━━━━━━━━━━━━━━━━━━━━━━━━━━━━━━━━━━━━━━━━━━━━━━━━━━━━━━━━━━━━━━━━━━━━━━━━━━━━━━━━━━━━━━━━━━━━━━━━━┛"
     echo " "
@@ -298,13 +295,8 @@
 
 lexakai() {
 
-<<<<<<< HEAD
-    lexakai_download_version="0.9.8-beta"
-    lexakai_download_snapshot_version=""
-=======
     lexakai_download_version="0.9.9-SNAPSHOT"
     lexakai_download_name="lexakai-0.9.9-20210727.211904-5.jar"
->>>>>>> c718c1ae
 
     lexakai_downloads="$HOME/.lexakai/downloads"
 
