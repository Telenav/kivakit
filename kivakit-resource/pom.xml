--- conflicted
+++ resolved
@@ -1,12 +1,4 @@
 <?xml version="1.0" encoding="UTF-8"?>
-<<<<<<< HEAD
-<!--/////////////////////////////////////////////////////////////////////////////////////////////////////////////////-->
-<!--                                                                                                                 -->
-<!--  © 2011-2022 Telenav, Inc.                                                                                      -->
-<!--  Licensed under Apache License, Version 2.0                                                                     -->
-<!--                                                                                                                 -->
-<!--/////////////////////////////////////////////////////////////////////////////////////////////////////////////////-->
-=======
 <!--
 /////////////////////////////////////////////////////////////////////////////////////////////////////////////////
 //
@@ -15,7 +7,6 @@
 //
 /////////////////////////////////////////////////////////////////////////////////////////////////////////////////
 -->
->>>>>>> 51478877
 
 <project
      xmlns="http://maven.apache.org/POM/4.0.0"
@@ -26,16 +17,11 @@
 
     <parent>
         <groupId>com.telenav.kivakit</groupId>
-<<<<<<< HEAD
-        <artifactId>superpom</artifactId>
-        <version>1.5.1-SNAPSHOT</version>
-        <relativePath>../superpom</relativePath>
-=======
         <artifactId>telenav-superpom-kivakit</artifactId>
         <version>2.0.0</version>
         <relativePath/>
->>>>>>> 51478877
     </parent>
+
     <artifactId>kivakit-resource</artifactId>
     <version>1.6.0</version>
 
@@ -51,21 +37,6 @@
             <groupId>${project.groupId}</groupId>
             <artifactId>kivakit-commandline</artifactId>
         </dependency>
-<<<<<<< HEAD
-        <dependency>
-            <groupId>com.telenav.kivakit</groupId>
-            <artifactId>kivakit-test-internal</artifactId>
-            <scope>test</scope>
-        </dependency>
-
-    </dependencies>
-    <build>
-        <plugins>
-            <plugin>
-                <groupId>org.apache.maven.plugins</groupId>
-                <artifactId>maven-jar-plugin</artifactId>
-                <version>3.2.2</version>
-=======
     </dependencies>
 
     <build>
@@ -76,7 +47,6 @@
                 <groupId>org.apache.maven.plugins</groupId>
                 <artifactId>maven-jar-plugin</artifactId>
                 <version>${maven-jar-plugin.version}</version>
->>>>>>> 51478877
                 <executions>
                     <execution>
                         <goals>
@@ -84,11 +54,6 @@
                         </goals>
                     </execution>
                 </executions>
-<<<<<<< HEAD
-            </plugin>        
-        </plugins>
-    </build>
-=======
 
             </plugin>
 
@@ -96,5 +61,4 @@
 
     </build>
 
->>>>>>> 51478877
 </project>