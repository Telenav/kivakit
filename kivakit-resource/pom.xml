<!--/////////////////////////////////////////////////////////////////////////////////////////////////////////////////-->
<!--                                                                                                                 -->
<!--  © 2011-2021 Telenav, Inc.                                                                                      -->
<!--  Licensed under Apache License, Version 2.0                                                                     -->
<!--                                                                                                                 -->
<!--/////////////////////////////////////////////////////////////////////////////////////////////////////////////////-->

<project xmlns:xsi = "http://www.w3.org/2001/XMLSchema-instance" xmlns = "http://maven.apache.org/POM/4.0.0"
         xsi:schemaLocation = "http://maven.apache.org/POM/4.0.0 http://maven.apache.org/xsd/maven-4.0.0.xsd">
    <parent>
        <groupId>com.telenav.kivakit</groupId>
        <artifactId>kivakit</artifactId>
<<<<<<< HEAD
        <version>0.9.8-beta</version>
=======
        <version>1.0.0</version>
>>>>>>> c718c1ae
    </parent>

    <name>KivaKit - Resource</name>

    <modelVersion>4.0.0</modelVersion>
    <artifactId>kivakit-resource</artifactId>
    <packaging>jar</packaging>

    <dependencies>

        <dependency>
            <groupId>com.telenav.kivakit</groupId>
            <artifactId>kivakit-collections</artifactId>
            <version>${kivakit.version}</version>
        </dependency>
        <dependency>
            <groupId>com.telenav.kivakit</groupId>
            <artifactId>kivakit-commandline</artifactId>
            <version>${kivakit.version}</version>
        </dependency>
        <dependency>
            <groupId>com.telenav.kivakit</groupId>
            <artifactId>kivakit-serialization-core</artifactId>
            <version>${kivakit.version}</version>
        </dependency>

    </dependencies>

</project><|MERGE_RESOLUTION|>--- conflicted
+++ resolved
@@ -10,11 +10,7 @@
     <parent>
         <groupId>com.telenav.kivakit</groupId>
         <artifactId>kivakit</artifactId>
-<<<<<<< HEAD
-        <version>0.9.8-beta</version>
-=======
         <version>1.0.0</version>
->>>>>>> c718c1ae
     </parent>
 
     <name>KivaKit - Resource</name>
