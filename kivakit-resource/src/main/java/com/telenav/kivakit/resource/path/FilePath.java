////////////////////////////////////////////////////////////////////////////////////////////////////////////////////////
//
// © 2011-2021 Telenav, Inc.
//
// Licensed under the Apache License, Version 2.0 (the "License");
// you may not use this file except in compliance with the License.
// You may obtain a copy of the License at
//
// https://www.apache.org/licenses/LICENSE-2.0
//
// Unless required by applicable law or agreed to in writing, software
// distributed under the License is distributed on an "AS IS" BASIS,
// WITHOUT WARRANTIES OR CONDITIONS OF ANY KIND, either express or implied.
// See the License for the specific language governing permissions and
// limitations under the License.
//
////////////////////////////////////////////////////////////////////////////////////////////////////////////////////////

package com.telenav.kivakit.resource.path;

import com.telenav.kivakit.filesystem.File;
import com.telenav.kivakit.filesystem.Folder;
import com.telenav.kivakit.kernel.data.conversion.string.BaseStringConverter;
import com.telenav.kivakit.kernel.language.collections.list.StringList;
import com.telenav.kivakit.kernel.language.paths.Path;
import com.telenav.kivakit.kernel.language.paths.StringPath;
import com.telenav.kivakit.kernel.language.strings.Strings;
import com.telenav.kivakit.kernel.language.strings.Strip;
import com.telenav.kivakit.kernel.language.vm.OperatingSystem;
import com.telenav.kivakit.kernel.messaging.Listener;
import com.telenav.kivakit.kernel.messaging.Message;
import com.telenav.kivakit.resource.ResourcePath;
import com.telenav.kivakit.resource.project.lexakai.diagrams.DiagramResourcePath;
import com.telenav.lexakai.annotations.LexakaiJavadoc;
import com.telenav.lexakai.annotations.UmlClassDiagram;
import org.jetbrains.annotations.NotNull;
import org.jetbrains.annotations.Nullable;

import java.net.URI;
import java.util.ArrayList;
import java.util.List;
import java.util.function.Function;
import java.util.regex.Pattern;

/**
 * An abstraction for a path on any kind of filesystem or file-related data source.
 *
 * <p>
 * This class contains numerous methods which down-cast the return value of the superclass to make use easier for
 * clients. Methods that are unique to this class mainly have to do with filesystems:
 * </p>
 *
 * <ul>
 *     <li>{@link #absolute()} - This file path as an absolute path</li>
 *     <li>{@link #asFile()} - This file path as a file</li>
 *     <li>{@link #asStringPath()} - This file path without any root or scheme</li>
 *     <li>{@link #asUnixString()} - This file path as a forward-slash separated string</li>
 *     <li>{@link #file(FileName)} - This file path with the given filename appended</li>
 *     <li>{@link #hasScheme()} - True if this filepath has a scheme as in s3://telenav/README.md</li>
 *     <li>{@link #isCurrentFolder()} - True if this filepath is the current folder's filepath</li>
 *     <li>{@link #schemes()} - List of schemes for this filepath, or an empty list if there are none</li>
 *     <li>{@link #withoutSchemes()} - This filepath without any scheme</li>
 * </ul>
 *
 * <p><b>Parsing</b></p>
 *
 * <ul>
<<<<<<< HEAD
 *     <li>{@link #parseFilePath(String, Object...)} - The given string as a file path</li>
=======
 *     <li>{@link #parseFilePath(Listener listener, String)} - The given string as a file path</li>
>>>>>>> 8200635c
 * </ul>
 *
 * <p><b>Factories</b></p>
 *
 * <ul>
 *     <li>{@link #filePath(URI)} - A file path for the given URI</li>
 *     <li>{@link #filePath(java.io.File)} - A file path for the given {@link java.io.File}</li>
 *     <li>{@link #filePath(java.nio.file.Path)} - A file path for the given Java NIO path</li>
 *     <li>{@link #filePath(FileName)} - A filepath with only the given filename in it</li>
 *     <li>{@link #filePath(StringPath)} - The given string path as a file path</li>
 * </ul>
 *
 * @author jonathanl (shibo)
 */
@UmlClassDiagram(diagram = DiagramResourcePath.class)
@LexakaiJavadoc(complete = true)
public class FilePath extends ResourcePath
{
    /**
     * @return A file path for the given URI
     */
    public static FilePath filePath(URI uri)
    {
        // If there is a scheme,
        var scheme = uri.getScheme();
        if (!Strings.isEmpty(scheme))
        {
            // the default root is slash,
            var root = "/";
            var path = uri.getPath();
            var schemes = StringList.stringList(scheme);

            // but if there is an authority (host:port),
            var authority = authority(uri);
            if (authority != null)
            {
                // the root is //host:port/.
                root = "//" + authority + "/";
            }

            // Add to the list of schemes if there is more than one (java:file).
            var subPart = uri.getSchemeSpecificPart();
            List<String> elements;
            if (Strings.isEmpty(path))
            {
                var subPath = filePath(URI.create(subPart));
                schemes.addAll(subPath.schemes());
                var subPathRoot = subPath.rootElement();
                if (subPathRoot != null)
                {
                    root = subPathRoot;
                }
                elements = subPath.elements();
            }
            else
            {
                elements = StringList.split(Strip.leading(uri.getPath(), "/"), "/");
            }

            // and create a new FilePath with the given scheme, root authority and elements.
            return new FilePath(schemes, root, elements);
        }

        return simpleFilePath(uri);
    }

    /**
     * @return A file path for the given {@link java.io.File}
     */
    public static FilePath filePath(java.io.File file)
    {
        return filePath(file.toPath()).withoutFileScheme();
    }

    /**
     * @return A file path for the given {@link java.nio.file.Path}
     */
    public static FilePath filePath(java.nio.file.Path path)
    {
        return filePath(path.toUri()).withoutFileScheme();
    }

    /**
     * @return A file path with only the given filename
     */
    public static FilePath filePath(FileName name)
    {
        var list = new ArrayList<String>();
        list.add(name.name());
        return new FilePath(null, null, list);
    }

    /**
     * @return A file path for the given string path
     */
    public static FilePath filePath(StringPath path)
    {
        return new FilePath(StringList.stringList(), path);
    }

    /**
     * @return A file path for the given string
     */
<<<<<<< HEAD
    public static FilePath parseFilePath(String path, Object... arguments)
=======
    public static FilePath parseFilePath(Listener listener, String path)
>>>>>>> 8200635c
    {
        if (path.isBlank())
        {
            return empty();
        }

        path = Message.format(path, arguments);

        if (path.contains("${"))
        {
            var elements = StringList.split(path, "/");
            return filePath(StringPath.stringPath(elements)).withoutFileScheme();
        }

        try
        {
            return filePath(URI.create(path)).withoutFileScheme();
        }
        catch (Exception ignored)
        {
            throw listener.problem("Unable to parse file path: " + path).asException();
        }
    }

    /**
     * Converts to and from {@link FilePath}s
     *
     * @author jonathanl (shibo)
     */
    @LexakaiJavadoc(complete = true)
    public static class Converter extends BaseStringConverter<FilePath>
    {
        public Converter(Listener listener)
        {
            super(listener);
        }

        @Override
        protected FilePath onToValue(String value)
        {
            return parseFilePath(this, value);
        }
    }

    /**
     * Copy constructor
     */
    protected FilePath(FilePath that)
    {
        super(that);
    }

    /**
     * Construct with scheme
     */
    protected FilePath(StringList schemes, String root, List<String> elements)
    {
        super(schemes, root, elements);
    }

    /**
     * Construct with scheme
     */
    protected FilePath(StringList schemes, StringPath path)
    {
        super(schemes, path.rootElement(), path.elements());
    }

    /**
     * @return This file path as an absolute path
     */
    public FilePath absolute()
    {
        if (isCurrentFolder())
        {
            return Folder.current().path();
        }

        if (schemes().isNonEmpty())
        {
            return this;
        }

        return FilePath.filePath(asJavaPath().toAbsolutePath());
    }

    /**
     * {@inheritDoc}
     */
    @Override
    public File asFile()
    {
        return File.file(this);
    }

    /**
     * @return This filepath as a string
     */
    @Override
    public String asString()
    {
        return join();
    }

    /**
     * @return This file path without any scheme and root if it is a URI. For example, "https://telenav.com/a/b.html"
     * would have the path "a/b.html"
     */
    public StringPath asStringPath()
    {
        return StringPath.stringPath(elements());
    }

    /**
     * @return Converts this path to a UNIX path string, obeying the rules for Windows bash shell where an absolute path
     * like "C:\xyz" is represented as "/c/xyz"
     */
    public String asUnixString()
    {
        if (isAbsolute())
        {
            if (OperatingSystem.get().isWindows())
            {
                var pattern = Pattern.compile("(?<drive>[A-Za-z]):\\\\");
                var matcher = pattern.matcher(rootElement());
                if (matcher.lookingAt())
                {
                    return "/" + matcher.group("drive") + "/" + join("/");
                }
            }
            return "/" + join("/");
        }
        return join("/");
    }

    /**
     * @return URI for this file path
     */
    public URI asUri()
    {
        return URI.create(toString());
    }

    /**
     * @return This file path with the given filename appended
     */
    public FilePath file(FileName child)
    {
        return withChild(child.name());
    }

    /**
     * {@inheritDoc}
     */
    @Override
    public FilePath first(int n)
    {
        return (FilePath) super.first(n);
    }

    public boolean hasExtension(Extension extension)
    {
        return extension.ends(this);
    }

    /**
     * {@inheritDoc}
     */
    @Override
    public boolean isAbsolute()
    {
        // A FilePath with a scheme is always absolute
        return hasScheme() || super.isAbsolute();
    }

    /**
     * @return True if this path is the current folder, either as '.' or as an absolute path
     */
    public boolean isCurrentFolder()
    {
        return toString().equals(".") || equals(Folder.current().path());
    }

    @Override
    public FilePath last(int n)
    {
        return (FilePath) super.last(n);
    }

    /**
     * @return True if this path matches the given matcher
     */
    public boolean matches(com.telenav.kivakit.kernel.interfaces.comparison.Matcher<String> matcher)
    {
        return matcher.matches(asString());
    }

    /**
     * {@inheritDoc}
     */
    @Override
    public FilePath normalized()
    {
        return (FilePath) super.normalized();
    }

    /**
     * {@inheritDoc}
     */
    @Override
    public FilePath parent()
    {
        return (FilePath) super.parent();
    }

    /**
     * {@inheritDoc}
     */
    @Override
    public FilePath root()
    {
        return (FilePath) super.root();
    }

    /**
     * {@inheritDoc}
     */
    @Override
    public String separator()
    {
        if (hasScheme() && !schemes().contains("file"))
        {
            return "/";
        }

        return java.io.File.separator;
    }

    /**
     * {@inheritDoc}
     */
    @Override
    public FilePath subpath(int start, int end)
    {
        return (FilePath) super.subpath(start, end);
    }

    @Override
    public String toString()
    {
        return join();
    }

    /**
     * {@inheritDoc}
     */
    @Override
    public FilePath transformed(Function<String, String> consumer)
    {
        return (FilePath) super.transformed(consumer);
    }

    /**
     * {@inheritDoc}
     */
    @Override
    public FilePath withChild(String child)
    {
        return (FilePath) super.withChild(child);
    }

    /**
     * {@inheritDoc}
     */
    @Override
    public FilePath withChild(Path<String> that)
    {
        return (FilePath) super.withChild(that);
    }

    /**
     * {@inheritDoc}
     */
    @Override
    public FilePath withParent(String element)
    {
        return (FilePath) super.withParent(element);
    }

    /**
     * {@inheritDoc}
     */
    @Override
    public FilePath withParent(Path<String> that)
    {
        return (FilePath) super.withParent(that);
    }

    public FilePath withPrefix(String prefix)
    {
        return parseFilePath(Listener.none(), prefix + this);
    }

    /**
     * {@inheritDoc}
     */
    @Override
    public FilePath withRoot(String root)
    {
        return (FilePath) super.withRoot(root);
    }

    public FilePath withScheme(String scheme)
    {
        return withSchemes(StringList.stringList(scheme));
    }

    public FilePath withSchemes(StringList scheme)
    {
        return (FilePath) super.withSchemes(scheme);
    }

    /**
     * {@inheritDoc}
     */
    @Override
    public FilePath withSeparator(String separator)
    {
        return (FilePath) super.withSeparator(separator);
    }

    /**
     * @return This path without file: scheme if that is the only scheme
     */
    public FilePath withoutFileScheme()
    {
        if (schemes().equals(StringList.stringList("file")))
        {
            return withoutSchemes();
        }
        return this;
    }

    /**
     * {@inheritDoc}
     */
    @Override
    public FilePath withoutFirst()
    {
        return (FilePath) super.withoutFirst();
    }

    /**
     * {@inheritDoc}
     */
    @Override
    public FilePath withoutLast()
    {
        return (FilePath) super.withoutLast();
    }

    /**
     * {@inheritDoc}
     */
    @Override
    public FilePath withoutOptionalPrefix(Path<String> prefix)
    {
        return (FilePath) super.withoutOptionalPrefix(prefix);
    }

    /**
     * {@inheritDoc}
     */
    @Override
    public FilePath withoutOptionalSuffix(Path<String> suffix)
    {
        return (FilePath) super.withoutOptionalSuffix(suffix);
    }

    /**
     * {@inheritDoc}
     */
    @Override
    public FilePath withoutPrefix(Path<String> prefix)
    {
        return (FilePath) super.withoutPrefix(prefix);
    }

    public FilePath withoutPrefix(String prefix)
    {
        return parseFilePath(Listener.none(), Strip.leading(toString(), prefix));
    }

    /**
     * {@inheritDoc}
     */
    @Override
    public FilePath withoutRoot()
    {
        return (FilePath) super.withoutRoot();
    }

    /**
     * @return This filepath without any scheme
     */
    public FilePath withoutSchemes()
    {
        return (FilePath) super.withoutSchemes();
    }

    /**
     * {@inheritDoc}
     */
    @Override
    public FilePath withoutSuffix(Path<String> suffix)
    {
        return (FilePath) super.withoutSuffix(suffix);
    }

    public FilePath withoutTrailingSlash()
    {
        if (last().equals(""))
        {
            return first(size() - 1);
        }
        return this;
    }

    /**
     * {@inheritDoc}
     */
    @Override
    protected FilePath onCopy(String root, List<String> elements)
    {
        return new FilePath(schemes(), root, elements);
    }

    @Nullable
    private static String authority(URI uri)
    {
        // Get the host and port of the URI
        var host = uri.getHost();
        var port = uri.getPort();

        // and if there is a host,
        String authority = null;
        if (!Strings.isEmpty(host))
        {
            // add that to the root,
            authority = host;
            if (port > 0)
            {
                // and append the port.
                authority += ":" + port;
            }
        }

        // If there is an authority, make it a root element.
        return authority;
    }

    @NotNull
    private static FilePath empty()
    {
        return new FilePath(null, null, List.of());
    }

    @NotNull
    private static FilePath simpleFilePath(URI uri)
    {
        // There's no scheme, so get the URI's simple path
        var path = uri.getPath();

        // and if it starts with a slash,
        String root = null;
        if (path.startsWith("/"))
        {
            // then the root is "/",
            root = "/";

            // and we strip and leading or trailing slashes from the path
            path = Strip.leading(path, "/");
            path = Strip.trailing(path, "/");
        }

        // and if the path is not empty,
        var pathElements = new StringList();
        if (!Strings.isEmpty(path))
        {
            // we split the path into elements.
            pathElements = StringList.split(path, "/");
        }

        return new FilePath(new StringList(), root, pathElements);
    }
}<|MERGE_RESOLUTION|>--- conflicted
+++ resolved
@@ -65,11 +65,7 @@
  * <p><b>Parsing</b></p>
  *
  * <ul>
-<<<<<<< HEAD
- *     <li>{@link #parseFilePath(String, Object...)} - The given string as a file path</li>
-=======
- *     <li>{@link #parseFilePath(Listener listener, String)} - The given string as a file path</li>
->>>>>>> 8200635c
+ *     <li>{@link #parseFilePath(Listener listener, String, Object...)} - The given string as a file path</li>
  * </ul>
  *
  * <p><b>Factories</b></p>
@@ -173,11 +169,7 @@
     /**
      * @return A file path for the given string
      */
-<<<<<<< HEAD
-    public static FilePath parseFilePath(String path, Object... arguments)
-=======
-    public static FilePath parseFilePath(Listener listener, String path)
->>>>>>> 8200635c
+    public static FilePath parseFilePath(Listener listener, String path, Object... arguments)
     {
         if (path.isBlank())
         {
