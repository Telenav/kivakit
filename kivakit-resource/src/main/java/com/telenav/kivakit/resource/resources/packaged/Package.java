////////////////////////////////////////////////////////////////////////////////////////////////////////////////////////
//
// © 2011-2021 Telenav, Inc.
//
// Licensed under the Apache License, Version 2.0 (the "License");
// you may not use this file except in compliance with the License.
// You may obtain a copy of the License at
//
// https://www.apache.org/licenses/LICENSE-2.0
//
// Unless required by applicable law or agreed to in writing, software
// distributed under the License is distributed on an "AS IS" BASIS,
// WITHOUT WARRANTIES OR CONDITIONS OF ANY KIND, either express or implied.
// See the License for the specific language governing permissions and
// limitations under the License.
//
////////////////////////////////////////////////////////////////////////////////////////////////////////////////////////

package com.telenav.kivakit.resource.resources.packaged;

import com.telenav.kivakit.filesystem.Folder;
import com.telenav.kivakit.kernel.interfaces.comparison.Matcher;
import com.telenav.kivakit.kernel.language.locales.Locale;
import com.telenav.kivakit.kernel.language.paths.PackagePath;
import com.telenav.kivakit.kernel.language.progress.ProgressReporter;
import com.telenav.kivakit.kernel.language.strings.Strip;
import com.telenav.kivakit.kernel.language.types.Classes;
import com.telenav.kivakit.kernel.logging.Logger;
import com.telenav.kivakit.kernel.logging.LoggerFactory;
import com.telenav.kivakit.kernel.messaging.Listener;
import com.telenav.kivakit.resource.CopyMode;
import com.telenav.kivakit.resource.Resource;
import com.telenav.kivakit.resource.ResourceFolder;
import com.telenav.kivakit.resource.ResourceFolderIdentifier;
import com.telenav.kivakit.resource.ResourceIdentifier;
import com.telenav.kivakit.resource.path.FilePath;
import com.telenav.kivakit.resource.project.lexakai.diagrams.DiagramResourceService;
import com.telenav.kivakit.resource.project.lexakai.diagrams.DiagramResourceType;
import com.telenav.kivakit.resource.resources.other.PropertyMap;
import com.telenav.kivakit.resource.spi.ResourceFolderResolver;
import com.telenav.lexakai.annotations.LexakaiJavadoc;
import com.telenav.lexakai.annotations.UmlClassDiagram;

import java.net.URI;
import java.net.URL;
import java.security.CodeSource;
import java.util.ArrayList;
import java.util.HashSet;
import java.util.List;
import java.util.Objects;
import java.util.function.Consumer;
import java.util.stream.Collectors;
import java.util.zip.ZipEntry;
import java.util.zip.ZipInputStream;

import static com.telenav.kivakit.kernel.data.validation.ensure.Ensure.fail;

/**
 * An abstraction for locating and copying {@link Resource}s in Java packages.
 *
 * <p>
 * A package object can be constructed with {@link #of(PackagePath)} or {@link #of(Class, String)}. It implements the
 * {@link ResourceFolder} interface because it contains resources, just as {@link Folder} does. This means, of course,
 * that methods that accept {@link ResourceFolder} can accept either {@link Folder}s or {@link Package}s.
 * </p>
 *
 * <p><b>Hierarchy</b></p>
 *
 * <p>
 * The parent package can be retrieved with {@link #parent()} and the path with {@link #path()}. Sub-packages can be
 * accessed with {@link #child(String)} or as a resource folder with {@link #folder(String)}.
 * </p>
 *
 * <p><b>Resources</b></p>
 *
 * <p>
 * Resources in a package can be obtained with {@link ResourceFolder#resources()} and {@link
 * ResourceFolder#resources(Matcher)}. A specific resource can be located with {@link ResourceFolder#resource(String)}.
 * The resources in a package can be copied to a {@link Folder} with {@link ResourceFolder#safeCopyTo(Folder, CopyMode,
 * ProgressReporter)}.
 * </p>
 *
 * @author jonathanl (shibo)
 * @see PackagePath
 * @see PackageResource
 */
@UmlClassDiagram(diagram = DiagramResourceType.class)
@LexakaiJavadoc(complete = true)
public class Package implements ResourceFolder
{
    private static final Logger LOGGER = LoggerFactory.newLogger();

    /**
     * @param _package The path to this package
     */
    public static Package of(final PackagePath _package)
    {
        return new Package(_package);
    }

    public static Package of(final Class<?> _packageType, final String path)
    {
        return of(PackagePath.parsePackagePath(_packageType, path));
    }

    /**
     * Resolves package resource identifiers that are of the form "classpath:/a/b/c" into {@link ResourceFolder}s (in
     * the form of {@link Package}s).
     *
     * @author jonathanl (shibo)
     * @see Resource#resolve(String)
     * @see Resource#resolve(ResourceIdentifier)
     */
    @UmlClassDiagram(diagram = DiagramResourceService.class)
    @LexakaiJavadoc(complete = true)
    public static class Resolver implements ResourceFolderResolver
    {
        public static final String SCHEME = "classpath:";

        @Override
        public boolean accepts(final ResourceFolderIdentifier identifier)
        {
            return identifier.identifier().startsWith(SCHEME);
        }

        @Override
        public ResourceFolder resolve(final ResourceFolderIdentifier identifier)
        {
            final var filepath = FilePath.parseFilePath(Strip.leading(identifier.identifier(), SCHEME));
            return Package.of(PackagePath.packagePath(filepath));
        }
    }

    /** The path to this package */
    private final PackagePath package_;

    protected Package(final PackagePath _package)
    {
        this.package_ = _package;
    }

    /**
     * @return The named sub-package under this one
     */
    public Package child(final String name)
    {
        return new Package(package_.withChild(name));
    }

    @Override
    public boolean equals(final Object object)
    {
        if (object instanceof Package)
        {
            final Package that = (Package) object;
            return path().equals(that.path());
        }
        return false;
    }

    @Override
    public Package folder(final String path)
    {
        return child(path);
    }

    @Override
    public int hashCode()
    {
        return Objects.hash(path());
    }

    @Override
    public ResourceFolderIdentifier identifier()
    {
        return ResourceFolder.identifier(package_.packageType() + ":" + package_.join());
    }

    @Override
    public boolean isMaterialized()
    {
        return false;
    }

    /**
     * @return A localized property map for the given locale
     */
    public PropertyMap localizedProperties(Listener listener, final Locale locale)
    {
        return PropertyMap.localized(listener, path(), locale);
    }

    /**
     * @return The parent package of this package, or null if there is none
     */
    public Package parent()
    {
        final var parent = package_.withoutLast();
        return parent == null ? null : new Package(parent);
    }

    /**
     * @return The path to this package folder
     */
    public PackagePath path()
    {
        return package_;
    }

    /**
     * @return The resource in this package with the given name
     */
    @Override
    public PackageResource resource(final String name)
    {
        if (name.contains("/"))
        {
            final var path = FilePath.parseFilePath(name);
            return folder(path.withoutLast().toString()).resource(path.last());
        }
        for (final var resource : resources())
        {
            if (resource.fileName().name().equals(name))
            {
                return (PackageResource) resource;
            }
        }
        return fail("Unable to find package resource $ in package $", name, path());
    }

    /**
     * @return The resources in this package folder
     */
    @Override
    public List<PackageResource> resources(final Matcher<? super Resource> matcher)
    {
        final var resources = package_
                .resources()
                .stream()
                .map(PackageResource::of)
                .filter(matcher)
                .collect(Collectors.toList());

        final var existing = new HashSet<>(resources);
        Consumer<PackageResource> addDeduplicated = resource ->
        {
            if (!existing.contains(resource))
            {
                resources.add(resource);
                existing.add(resource);
            }
        };

        jarResources(matcher).forEach(addDeduplicated);
        directoryResources(matcher).forEach(addDeduplicated);

        return resources;
    }

    @Override
    public String toString()
    {
        return package_.toString();
    }

    @Override
    public URI uri()
    {
<<<<<<< HEAD
        return Classes.resourceUri(package_.packageType(), "/" + package_.join("/"));
=======
        return Classes.resourceUri(package_.packageType(), package_.join("/"));
>>>>>>> 14da7df4
    }

    /**
     * List of resources loaded from this package folder in any directory classpath that might contain this class.
     *
     * @return Any package resources that can be found in the directory classpath (if any) containing this class
     */
    private List<PackageResource> directoryResources(final Matcher<? super PackageResource> matcher)
    {
        // Get the code source for the package type class,
        final var resources = new ArrayList<PackageResource>();
        final CodeSource source = package_.packageType().getProtectionDomain().getCodeSource();
        if (source != null)
        {
            try
            {
                // and if the location URL ends in "/",
                final URL location = source.getLocation();
                if (location != null && location.toString().endsWith("/"))
                {
                    final var filepath = package_.join("/") + "/";
                    var directory = Folder.of(location.toURI()).folder(filepath);
                    if (directory.exists())
                    {
                        for (var file : directory.files())
                        {
                            var resource = PackageResource.of(package_, file.fileName().name());
                            if (matcher.matches(resource))
                            {
                                resources.add(resource);
                            }
                        }
                    }
                }
            }
            catch (final Exception ignored)
            {
                LOGGER.warning("Exception thrown while loading directory resources from $", package_);
            }
        }

        return resources;
    }

    /**
     * List of resources loaded from this package folder in any jar that might contain this class.
     *
     * @return Any package resources that can be found in the jar (if any) containing this class
     */
    private List<PackageResource> jarResources(final Matcher<? super PackageResource> matcher)
    {
        // Get the code source for the package type class,
        final var resources = new ArrayList<PackageResource>();
        final CodeSource source = package_.packageType().getProtectionDomain().getCodeSource();
        if (source != null)
        {
            try
            {
                // and if the location URL ends in ".jar",
                final URL location = source.getLocation();
                if (location != null && location.toString().endsWith(".jar"))
                {
                    // then open the jar as a zip input stream,
                    final var urlConnection = location.openConnection();
                    final ZipInputStream zip = new ZipInputStream(urlConnection.getInputStream());

                    // form a file path from the package path,
                    final var filepath = package_.join("/") + "/";

                    // and loop,
                    while (true)
                    {
                        // reading the next entry,
                        final ZipEntry e = zip.getNextEntry();

                        // until we are out.
                        if (e == null)
                        {
                            break;
                        }

                        // Get the entry's name
                        final String name = e.getName();
                        // and if it is not a folder and it starts with the file path for the package,
                        if (!name.endsWith("/") && name.startsWith(filepath))
                        {
                            // then strip off the leading filepath,
                            final var suffix = Strip.leading(name, filepath);
                            // and if we have only a filename left,
                            if (!suffix.contains("/"))
                            {
                                // then the entry is in the package, so add it to the resources list
                                final var resource = PackageResource.of(package_, name.substring(filepath.length()));
                                if (matcher.matches(resource))
                                {
                                    resources.add(resource);
                                }
                            }
                        }
                    }
                }
            }
            catch (final Exception ignored)
            {
                LOGGER.warning("Exception thrown while loading jar resources from $", package_);
            }
        }
        return resources;
    }
}<|MERGE_RESOLUTION|>--- conflicted
+++ resolved
@@ -266,11 +266,7 @@
     @Override
     public URI uri()
     {
-<<<<<<< HEAD
-        return Classes.resourceUri(package_.packageType(), "/" + package_.join("/"));
-=======
         return Classes.resourceUri(package_.packageType(), package_.join("/"));
->>>>>>> 14da7df4
     }
 
     /**
