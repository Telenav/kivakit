package com.telenav.kivakit.resource;

import com.telenav.kivakit.interfaces.comparison.Matchable;
import com.telenav.kivakit.interfaces.comparison.Matcher;

import java.util.regex.Pattern;

/**
 * A resource "glob" is similar to a file glob in UNIX. It matches resources, according to one or more patterns, which
 * can be combined with logical operators.
 *
<<<<<<< HEAD
 * <p><br/><hr/><br/></p>
=======
 * <hr>
>>>>>>> 51478877
 *
 * <p><b>Patterns</b></p>
 *
 * <p>
 * Glob patterns are case-sensitive Java regular expressions where just three symbols are re-defined:
 * </p>
 *
 * <pre>
 *     <b>**</b> - matches anything, including slashes
 *      <b>*</b> - matches anything, except a slash
 *      <b>.</b> - matches a literal dot</pre>
 *
 * <p>
 * For example, "**&#47;target/**.class" would match each of these resources:
 * </p>
 *
 * <ul>
 *     <li>my-project/target/MyApp.class</li>
 *     <li>my-project/my-sub-project/target/MyApp.class</li>
 *     <li>my-project/my-sub-project/target/com/me/MyApp.class</li>
 * </ul>
<<<<<<< HEAD
 * </p>
 *
 * <p><br/><hr/><br/></p>
=======
 *
 * <hr>
>>>>>>> 51478877
 *
 * <p><b>Creating Globs</b></p>
 *
 * <p>
 * {@link ResourceGlob}s can be created with the <i>match*()</i> static factory methods:
 * </p>
 *
 * <ul>
 *     <li>{@link #match(Matcher)} - Creates a glob that matches resources with the given {@link Matcher}</li>
 *     <li>{@link #match(Pattern)} - Creates a glob that matches resources with the given Java regular expression {@link Pattern}</li>
 *     <li>{@link #match(String)} - Creates a glob that matches resources with the given <i>glob pattern</i> (as described above)</li>
 *     <li>{@link #matchAll()} - Creates a glob that matches <i>all</i> resources</li>
 *     <li>{@link #matchAllIn(ResourceFolder)} - Creates a glob that matches all resources directly in the given folder</li>
 *     <li>{@link #matchAllUnder(ResourceFolder)} - Creates a glob that matches all resources in the given folder, and in all sub-folders, recursively</li>
 * </ul>
 *
<<<<<<< HEAD
 * <p><br/><hr/><br/></p>
=======
 * <hr>
>>>>>>> 51478877
 *
 * <p><b>Logical Operations</b></p>
 *
 * <p>
 * Boolean logical operators are provided for combining globs:
 * </p>
 *
 * <ul>
 *     <li>{@link #in(ResourceFolder)} - Matches what this matches, but only if it's in the given {@link ResourceFolder}</li>
 *     <li>{@link #minus(Matchable)} - Matches what this glob matches, but without what the given {@link Matcher} matches</li>
 *     <li>{@link #not()} - Matches everything this does not match</li>
 *     <li>{@link #plus(Matchable)} - Matches what this matches, plus what the given {@link Matcher} matches</li>
 *     <li>{@link #select(Matchable)} - Matches what this <i>and</i>> the given {@link Matcher} both match</li>
 *     <li>{@link #under(ResourceFolder)} - Matches what this matches, but only if it's under the given {@link ResourceFolder}</li>
 * </ul>
 *
<<<<<<< HEAD
 * <p><br/><hr/><br/></p>
=======
 * <hr>
>>>>>>> 51478877
 *
 * <p><b>Examples</b></p>
 *
 * <pre>
 * match(Extension.JAVA)                         // Match .java resources
 * match(JAVA)                                   // Match .java resources
 * match("**.java")                              // Match .java resources
 * match(JAVA).not()                             // Match all but .java resources
 * match(JAVA).plus(MARKDOWN)                    // Match .java and .md resources
 * match(JAVA).minus(it -> it.endsWith("Test"))  // Match .java resources except tests
 * match("**&#47;target/**").select(CLASS)           // Match class files under target
 * match(CLASS).under(target)                    // Match class files under target
 * matchAllUnder(target).select(CLASS)           // Match class files under target
 * match(JAVA).plus(target)                      // Match .java and target files</pre>
 *
<<<<<<< HEAD
 * <p><br/><hr/><br/></p>
=======
 * <hr>
>>>>>>> 51478877
 *
 * @author jonathanl (shibo)
 */
public class ResourceGlob implements Matcher<ResourcePathed>
{
    /**
     * Returns a glob that matches resources with the {@link Matcher} provided by the given {@link Matchable}. For
     * example, the {@link Extension} class is {@link Matchable<ResourcePathed>}, which allows it to be passed to this
     * method to select resources:
     *
     * <pre>
     * match(Extension.JAVA)
     * match(file.extension())</pre>
     *
     * @param matchable The source of a matcher
     * @return The glob
     */
    public static ResourceGlob match(Matchable<ResourcePathed> matchable)
    {
        return match(matchable::matches);
    }

    /**
     * Returns a glob that matches resources with the given regular expression pattern. For example:
     *
     * <pre>
     * match(Pattern.compile("[a-z]+[0-9]*"))
     * </pre>
     *
     * @param pattern The pattern to match
     * @return The glob
     */
    public static ResourceGlob match(Pattern pattern)
    {
        return match(it -> pattern.matcher(it.path().asString()).matches());
    }

    /**
     * Returns a glob that matches resources with the given pattern. The pattern is a regular expression, with these
     * differences applied:
     *
     * <pre>
     *  <b>**</b> - matches anything, including slashes
     *   <b>*</b> - matches anything, except a slash
     *   <b>.</b> - matches a literal dot</pre>
     *
     * <p>
     * Glob patterns are case-sensitive.
     * </p>
     *
     * @param glob The pattern to match
     * @return The glob
     */
    public static ResourceGlob match(String glob)
    {

        return match(Pattern.compile(glob
                .replaceAll("\\*\\*", ".*")
                .replaceAll("\\*", "[^/]*")
                .replaceAll("\\.", "\\.")));
    }

    /**
     * Returns a glob for the given matcher
     *
     * @param matcher The matcher
     * @return The glob
     */
    public static ResourceGlob match(Matcher<ResourcePathed> matcher)
    {
        return new ResourceGlob(matcher);
    }

    /**
     * Returns a resource glob that matches all resources
     */
    public static ResourceGlob matchAll()
    {
        return match(it -> true);
    }

    /**
     * Returns a glob that matches all resources under the given folder
     *
     * @param folder The folder that resources must be under (recursively)
     * @return The glob
     */
    public static ResourceGlob matchAllIn(ResourceFolder<?> folder)
    {
        return match(folder.matchAllIn());
    }

    /**
     * Returns a glob that matches resources under the given folder
     *
     * @param folder The folder that resources must be under (recursively)
     * @return The glob
     */
    public static ResourceGlob matchAllUnder(ResourceFolder<?> folder)
    {
        return match(folder.matchAllUnder());
    }

    /** The matcher for this glob */
    private final Matcher<ResourcePathed> matcher;

    /**
     * <b>Not public API</b>
     */
    protected ResourceGlob(Matcher<ResourcePathed> matcher)
    {
        this.matcher = matcher;
    }

    /**
     * Returns this glob, but with matches restricted to the given folder
     */
    public ResourceGlob in(ResourceFolder<?> folder)
    {
        return select(folder.matchAllIn());
    }

    /**
     * {@inheritDoc}
     */
    @Override
    public boolean matches(ResourcePathed resource)
    {
        return matcher.matches(resource);
    }

    /**
     * Returns a glob that matches this glob minus whatever matches the given {@link Matchable}
     */
    public ResourceGlob minus(Matchable<ResourcePathed> that)
    {
        return match(it -> this.matches(it) && !that.matches(it));
    }

    /**
     * Returns a glob that matches everything this glob doesn't match
     */
    public ResourceGlob not()
    {
        return match(it -> !matches(it));
    }

    /**
     * Returns a glob that matches this glob or the given {@link Matchable}
     */
    public ResourceGlob plus(Matchable<ResourcePathed> that)
    {
        return match(it -> this.matches(it) || that.matches(it));
    }

    /**
     * Returns a glob that matches this glob, and all resources in or under the given {@link ResourceFolder}.
     */
    public ResourceGlob under(ResourceFolder<?> folder)
    {
        return select(folder.matchAllUnder());
    }

    /**
     * Returns a glob that matches only what this glob <i>and</i> the given {@link Matchable} both match
     */
    public ResourceGlob select(Matchable<ResourcePathed> that)
    {
        return match(it -> this.matches(it) && that.matches(it));
    }
}<|MERGE_RESOLUTION|>--- conflicted
+++ resolved
@@ -9,11 +9,7 @@
  * A resource "glob" is similar to a file glob in UNIX. It matches resources, according to one or more patterns, which
  * can be combined with logical operators.
  *
-<<<<<<< HEAD
- * <p><br/><hr/><br/></p>
-=======
- * <hr>
->>>>>>> 51478877
+ * <hr>
  *
  * <p><b>Patterns</b></p>
  *
@@ -35,14 +31,8 @@
  *     <li>my-project/my-sub-project/target/MyApp.class</li>
  *     <li>my-project/my-sub-project/target/com/me/MyApp.class</li>
  * </ul>
-<<<<<<< HEAD
- * </p>
- *
- * <p><br/><hr/><br/></p>
-=======
- *
- * <hr>
->>>>>>> 51478877
+ *
+ * <hr>
  *
  * <p><b>Creating Globs</b></p>
  *
@@ -59,11 +49,7 @@
  *     <li>{@link #matchAllUnder(ResourceFolder)} - Creates a glob that matches all resources in the given folder, and in all sub-folders, recursively</li>
  * </ul>
  *
-<<<<<<< HEAD
- * <p><br/><hr/><br/></p>
-=======
- * <hr>
->>>>>>> 51478877
+ * <hr>
  *
  * <p><b>Logical Operations</b></p>
  *
@@ -80,11 +66,7 @@
  *     <li>{@link #under(ResourceFolder)} - Matches what this matches, but only if it's under the given {@link ResourceFolder}</li>
  * </ul>
  *
-<<<<<<< HEAD
- * <p><br/><hr/><br/></p>
-=======
- * <hr>
->>>>>>> 51478877
+ * <hr>
  *
  * <p><b>Examples</b></p>
  *
@@ -100,11 +82,7 @@
  * matchAllUnder(target).select(CLASS)           // Match class files under target
  * match(JAVA).plus(target)                      // Match .java and target files</pre>
  *
-<<<<<<< HEAD
- * <p><br/><hr/><br/></p>
-=======
- * <hr>
->>>>>>> 51478877
+ * <hr>
  *
  * @author jonathanl (shibo)
  */
