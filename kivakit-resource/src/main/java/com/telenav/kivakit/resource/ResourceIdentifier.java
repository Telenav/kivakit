--- conflicted
+++ resolved
@@ -25,7 +25,7 @@
 
 /**
  * An arbitrary string that identifies a resource. This might be a path or package name or some other identifier that
- * can be resolved into a resource. The {@link #resolve()} method searches resource service providers to find one that
+ * can be resolved into a resource. The {@link #resolve(Listener)} method searches resource service providers to find one that
  * accepts this identifier. It then returns the resource, as resolved by the service provider.
  *
  * @author jonathanl (shibo)
@@ -49,11 +49,7 @@
 
     public Resource resolve(Listener listener)
     {
-<<<<<<< HEAD
         return Resource.resolve(listener, this);
-=======
-        return Resource.resolve(Listener.console(), this);
->>>>>>> 90fc03f4
     }
 
     @Override
