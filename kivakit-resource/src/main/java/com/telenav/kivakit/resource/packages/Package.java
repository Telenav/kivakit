--- conflicted
+++ resolved
@@ -39,10 +39,6 @@
 import com.telenav.kivakit.resource.ResourceFolderIdentifier;
 import com.telenav.kivakit.resource.ResourceIdentifier;
 import com.telenav.kivakit.resource.ResourceList;
-<<<<<<< HEAD
-=======
-import com.telenav.kivakit.resource.ResourcePath;
->>>>>>> 24533fd8
 import com.telenav.kivakit.resource.ResourcePathed;
 import com.telenav.kivakit.resource.lexakai.DiagramResourceService;
 import com.telenav.kivakit.resource.lexakai.DiagramResourceType;
@@ -61,10 +57,7 @@
 import java.util.zip.ZipEntry;
 import java.util.zip.ZipInputStream;
 
-<<<<<<< HEAD
 import static com.telenav.kivakit.core.ensure.Ensure.fail;
-=======
->>>>>>> 24533fd8
 import static com.telenav.kivakit.core.ensure.Ensure.unsupported;
 import static com.telenav.kivakit.core.language.module.PackageReference.packageReference;
 import static com.telenav.kivakit.core.messaging.Listener.throwing;
@@ -240,18 +233,6 @@
     public PropertyMap localizedProperties(Listener listener, Locale locale)
     {
         return PropertyMap.localized(listener, path(), locale);
-    }
-
-    @Override
-    public ResourceFolder<?> mkdirs()
-    {
-        return unsupported();
-    }
-
-    @Override
-    public ResourceFolder<?> newFolder(ResourcePath relativePath)
-    {
-        return packageForPath(this, path().withChild(relativePath));
     }
 
     /**
