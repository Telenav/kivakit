////////////////////////////////////////////////////////////////////////////////////////////////////////////////////////
//
// © 2011-2021 Telenav, Inc.
//
// Licensed under the Apache License, Version 2.0 (the "License");
// you may not use this file except in compliance with the License.
// You may obtain a copy of the License at
//
// https://www.apache.org/licenses/LICENSE-2.0
//
// Unless required by applicable law or agreed to in writing, software
// distributed under the License is distributed on an "AS IS" BASIS,
// WITHOUT WARRANTIES OR CONDITIONS OF ANY KIND, either express or implied.
// See the License for the specific language governing permissions and
// limitations under the License.
//
////////////////////////////////////////////////////////////////////////////////////////////////////////////////////////

package com.telenav.kivakit.resource.packages;

import com.telenav.kivakit.core.language.Classes;
import com.telenav.kivakit.core.language.module.PackageReference;
import com.telenav.kivakit.core.locale.Locale;
import com.telenav.kivakit.core.logging.Logger;
import com.telenav.kivakit.core.logging.LoggerFactory;
import com.telenav.kivakit.core.messaging.Listener;
import com.telenav.kivakit.core.messaging.repeaters.BaseRepeater;
import com.telenav.kivakit.core.progress.ProgressReporter;
import com.telenav.kivakit.core.string.Strip;
import com.telenav.kivakit.filesystem.FilePath;
import com.telenav.kivakit.filesystem.Folder;
import com.telenav.kivakit.interfaces.comparison.Matcher;
import com.telenav.kivakit.properties.PropertyMap;
import com.telenav.kivakit.resource.CopyMode;
import com.telenav.kivakit.resource.Extension;
import com.telenav.kivakit.resource.FileName;
import com.telenav.kivakit.resource.Resource;
import com.telenav.kivakit.resource.ResourceFolder;
import com.telenav.kivakit.resource.ResourceFolderIdentifier;
import com.telenav.kivakit.resource.ResourceIdentifier;
import com.telenav.kivakit.resource.ResourceList;
import com.telenav.kivakit.resource.ResourcePath;
import com.telenav.kivakit.resource.ResourcePathed;
import com.telenav.kivakit.resource.lexakai.DiagramResourceService;
import com.telenav.kivakit.resource.lexakai.DiagramResourceType;
import com.telenav.kivakit.resource.spi.ResourceFolderResolver;
import com.telenav.kivakit.resource.writing.WritableResource;
import com.telenav.lexakai.annotations.LexakaiJavadoc;
import com.telenav.lexakai.annotations.UmlClassDiagram;

import java.net.URI;
import java.net.URL;
import java.util.ArrayList;
import java.util.HashSet;
import java.util.List;
import java.util.Objects;
import java.util.function.Consumer;
import java.util.stream.Collectors;
import java.util.zip.ZipEntry;
import java.util.zip.ZipInputStream;

import static com.telenav.kivakit.core.ensure.Ensure.unsupported;
import static com.telenav.kivakit.core.language.module.PackageReference.packageReference;
import static com.telenav.kivakit.core.messaging.Listener.throwingListener;
import static com.telenav.kivakit.resource.ResourceList.resourceList;
import static com.telenav.kivakit.resource.packages.PackagePath.packagePath;
import static com.telenav.kivakit.resource.packages.PackagePath.parsePackagePath;
import static com.telenav.kivakit.resource.packages.PackageResource.packageResource;

/**
 * An abstraction for locating and copying {@link Resource}s in Java packages.
 *
 * <p>
 * A package object can be constructed with {@link #packageForPath(Listener, PackagePath)} or {@link
 * #parsePackage(Listener listener, Class, String)}. It implements the {@link ResourceFolder} interface because it
 * contains resources, just as {@link Folder} does. This means, of course, that methods that accept {@link
 * ResourceFolder} can accept either {@link Folder}s or {@link Package}s.
 * </p>
 *
 * <p><b>Hierarchy</b></p>
 *
 * <p>
 * The parent package can be retrieved with {@link #parent()} and the path with {@link #path()}. Sub-packages can be
 * accessed with {@link #child(String)} or as a resource folder with {@link #folder(String)}.
 * </p>
 *
 * <p><b>Resources</b></p>
 *
 * <p>
 * Resources in a package can be obtained with {@link ResourceFolder#resources()} and {@link
 * ResourceFolder#resources(Matcher)}. A specific resource can be located with {@link ResourceFolder#resource(String)}.
 * The resources in a package can be copied to a {@link Folder} with {@link ResourceFolder#safeCopyTo(ResourceFolder,
 * CopyMode, ProgressReporter)}.
 * </p>
 *
 * @author jonathanl (shibo)
 * @see PackageReference
 * @see PackageResource
 */
@SuppressWarnings("unused")
@UmlClassDiagram(diagram = DiagramResourceType.class)
@LexakaiJavadoc(complete = true)
public class Package extends BaseRepeater implements ResourceFolder<Package>
{
    private static final Logger LOGGER = LoggerFactory.newLogger();

    public static Package packageContaining(Listener listener, Class<?> packageType)
    {
        return new Package(listener, packagePath(packageType));
    }

    /**
     * @param packagePath The path to this package
     */
    public static Package packageForPath(Listener listener, PackagePath packagePath)
    {
        return new Package(listener, packagePath);
    }

    public static Package parsePackage(Listener listener, Class<?> packageType, String path)
    {
        return packageForPath(listener, parsePackagePath(listener, packageType, path));
    }

    /**
     * Resolves package resource identifiers that are of the form "classpath:/a/b/c" into {@link ResourceFolder}s (in
     * the form of {@link Package}s).
     *
     * @author jonathanl (shibo)
     * @see Resource#resolve(Listener, String)
     * @see Resource#resolve(Listener, ResourceIdentifier)
     */
    @UmlClassDiagram(diagram = DiagramResourceService.class)
    @LexakaiJavadoc(complete = true)
    public static class Resolver implements ResourceFolderResolver
    {
        public static final String SCHEME = "classpath:";

        @Override
        public boolean accepts(ResourceFolderIdentifier identifier)
        {
            return identifier.identifier().startsWith(SCHEME);
        }

        @Override
        public Package resolve(ResourceFolderIdentifier identifier)
        {
            var filepath = FilePath.parseFilePath(this, Strip.leading(identifier.identifier(), SCHEME));
            return packageForPath(throwingListener(), packagePath(filepath));
        }
    }

    /** The path to this package */
    private final PackagePath packagePath;

    public Package(Listener listener, PackagePath packagePath)
    {
        listener.listenTo(this);

        this.packagePath = packagePath;
    }

    /**
     * @return The named sub-package under this one
     */
    public Package child(String name)
    {
        return new Package(this, packagePath.withChild(name));
    }

    @Override
    public boolean delete()
    {
        return unsupported();
    }

    @Override
    public boolean equals(Object object)
    {
        if (object instanceof Package)
        {
            Package that = (Package) object;
            return path().equals(that.path());
        }
        return false;
    }

    @Override
    public boolean exists()
    {
        return unsupported();
    }

    @Override
    public Package folder(String path)
    {
        return child(path);
    }

    @Override
    public List<Package> folders()
    {
        var children = new ArrayList<Package>();

        for (var child : reference().subPackages(this))
        {
            children.add(packageForPath(this, packagePath(child)));
        }

        return children;
    }

    @Override
    public int hashCode()
    {
        return Objects.hash(path());
    }

    @Override
    public ResourceFolderIdentifier identifier()
    {
        return ResourceFolder.identifier(packagePath.packageType() + ":" + packagePath.join());
    }

    @Override
    public boolean isMaterialized()
    {
        return false;
    }

    /**
     * @return A localized property map for the given locale
     */
    public PropertyMap localizedProperties(Listener listener, Locale locale)
    {
        return PropertyMap.localized(listener, path(), locale);
    }

    @Override
    public ResourceFolder<?> newFolder(ResourcePath relativePath)
    {
        return packageForPath(this, packagePath(relativePath));
    }

    /**
     * @return The parent package of this package, or null if there is none
     */
    @Override
    public Package parent()
    {
        var parent = packagePath.withoutLast();
        return parent == null ? null : new Package(this, parent);
    }

    /**
     * @return The path to this package folder
     */
    @Override
    public PackagePath path()
    {
        return packagePath;
    }

    public PackageReference reference()
    {
        return packageReference(path().packageType(), path());
    }

    @Override
    public boolean renameTo(final ResourceFolder<?> folder)
    {
        return unsupported();
    }

    /**
     * @return The resource in this package with the given name
     */
    @Override
    public Resource resource(ResourcePathed pathed)
    {
        return packageResource(this, path(), pathed.path());
    }

    /**
     * @return The resources in this package folder
     */
    @Override
    public ResourceList resources(Matcher<? super Resource> matcher)
    {
        var resources = packagePath
                .asPackageReference()
                .moduleResources(this)
                .stream()
                .map(moduleResource -> packageResource(this, moduleResource))
                .filter(matcher.asPredicate())
                .collect(Collectors.toList());

        var existing = new HashSet<>(resources);
        Consumer<PackageResource> addDeduplicated = resource ->
        {
            if (!existing.contains(resource))
            {
                resources.add(resource);
                existing.add(resource);
            }
        };

        jarResources(matcher).forEach(addDeduplicated);
        directoryResources(matcher).forEach(addDeduplicated);

        return resourceList(resources);
    }

    @Override
<<<<<<< HEAD
    public WritableResource temporary(final FileName baseName, final Extension extension)
=======
    public WritableResource temporaryFile(final FileName baseName, final Extension extension)
>>>>>>> 51478877
    {
        return unsupported();
    }

    @Override
    public ResourceFolder<?> temporaryFolder(final FileName baseName)
    {
        return unsupported();
    }

    @Override
    public String toString()
    {
        return packagePath.toString();
    }

    @Override
    public URI uri()
    {
        try
        {
            return Classes.resourceUri(packagePath.packageType(), packagePath.join("/"));
        }
        catch (IllegalArgumentException ignored)
        {
            // If there is no file in the package, we can't get a URI for the package
            return null;
        }
    }

    /**
     * List of resources loaded from this package folder in any directory classpath that might contain this class.
     *
     * @return Any package resources that can be found in the directory classpath (if any) containing this class
     */
    private List<PackageResource> directoryResources(Matcher<? super PackageResource> matcher)
    {
        // Get the code source for the package type class,
        var resources = new ArrayList<PackageResource>();
        var source = packagePath.hasPackageType() ? packagePath.packageType().getProtectionDomain().getCodeSource() : null;
        if (source != null)
        {
            try
            {
                // and if the location URL ends in "/",
                URL location = source.getLocation();
                if (location != null && location.toString().endsWith("/"))
                {
                    var filepath = packagePath.join("/") + "/";
                    var directory = Folder.folder(location.toURI()).folder(filepath);
                    if (directory.exists())
                    {
                        for (var file : directory.files())
                        {
                            var resource = packageResource(this, packagePath, file.fileName().name());
                            if (matcher.matches(resource))
                            {
                                resources.add(resource);
                            }
                        }
                    }
                }
            }
            catch (Exception ignored)
            {
                LOGGER.warning("Exception thrown while loading directory resources from $", packagePath);
            }
        }

        return resources;
    }

    /**
     * List of resources loaded from this package folder in any jar that might contain this class.
     *
     * @return Any package resources that can be found in the jar (if any) containing this class
     */
    private List<PackageResource> jarResources(Matcher<? super PackageResource> matcher)
    {
        // Get the code source for the package type class,
        var resources = new ArrayList<PackageResource>();
        var source = packagePath.hasPackageType() ? packagePath.packageType().getProtectionDomain().getCodeSource() : null;
        if (source != null)
        {
            try
            {
                // and if the location URL ends in ".jar",
                URL location = source.getLocation();
                if (location != null && location.toString().endsWith(".jar"))
                {
                    // then open the jar as a zip input stream,
                    var urlConnection = location.openConnection();
                    ZipInputStream zip = new ZipInputStream(urlConnection.getInputStream());

                    // form a file path from the package path,
                    var filepath = packagePath.join("/") + "/";

                    // and loop,
                    while (true)
                    {
                        // reading the next entry,
                        ZipEntry e = zip.getNextEntry();

                        // until we are out.
                        if (e == null)
                        {
                            break;
                        }

                        // Get the entry's name
                        String name = e.getName();
                        // and if it is not a folder, and it starts with the file path for the package,
                        if (!name.endsWith("/") && name.startsWith(filepath))
                        {
                            // then strip off the leading filepath,
                            var suffix = Strip.leading(name, filepath);
                            // and if we have only a filename left,
                            if (!suffix.contains("/"))
                            {
                                // then the entry is in the package, so add it to the resources list
                                var resource = packageResource(LOGGER, packagePath, name.substring(filepath.length()));
                                if (matcher.matches(resource))
                                {
                                    resources.add(resource);
                                }
                            }
                        }
                    }
                }
            }
            catch (Exception ignored)
            {
                LOGGER.warning("Exception thrown while loading jar resources from $", packagePath);
            }
        }
        return resources;
    }
}<|MERGE_RESOLUTION|>--- conflicted
+++ resolved
@@ -312,11 +312,7 @@
     }
 
     @Override
-<<<<<<< HEAD
-    public WritableResource temporary(final FileName baseName, final Extension extension)
-=======
     public WritableResource temporaryFile(final FileName baseName, final Extension extension)
->>>>>>> 51478877
     {
         return unsupported();
     }
