--- conflicted
+++ resolved
@@ -21,7 +21,6 @@
 import com.telenav.kivakit.conversion.BaseStringConverter;
 import com.telenav.kivakit.core.messaging.Listener;
 import com.telenav.kivakit.core.progress.ProgressReporter;
-import com.telenav.kivakit.filesystem.File;
 import com.telenav.kivakit.filesystem.Folder;
 import com.telenav.kivakit.interfaces.comparison.Matchable;
 import com.telenav.kivakit.interfaces.comparison.Matcher;
@@ -32,7 +31,6 @@
 import java.util.ArrayList;
 import java.util.List;
 
-import static com.telenav.kivakit.core.ensure.Ensure.unsupported;
 import static com.telenav.kivakit.filesystem.Folder.Type.NORMAL;
 import static com.telenav.kivakit.resource.CopyMode.OVERWRITE;
 
@@ -42,7 +40,6 @@
  *
  * @author jonathanl (shibo)
  */
-@SuppressWarnings("unused")
 public interface ResourceFolder<T extends ResourceFolder<T>> extends
         UriIdentified,
         ResourcePathed,
@@ -156,15 +153,11 @@
         return folder;
     }
 
-<<<<<<< HEAD
     default ResourceFolder<?> mkdirs()
     {
         unsupported();
         return this;
     }
-=======
-    ResourceFolder<?> mkdirs();
->>>>>>> af38b005
 
     default List<T> nestedFolders(Matcher<T> matcher)
     {
@@ -196,11 +189,11 @@
         return list;
     }
 
-<<<<<<< HEAD
+
     ResourceFolder<?> parent();
 
     void renameTo(ResourceFolder<?> folder);
-=======
+
     ResourceFolder<?> newFolder(ResourcePath relativePath);
 
     default ResourcePath relativePath(ResourceFolder<?> folder)
@@ -225,7 +218,6 @@
      * @return The resource of the given in this container
      */
     Resource resource(ResourcePathed path);
->>>>>>> af38b005
 
     /**
      * @return The resource of the given in this container
@@ -249,7 +241,7 @@
     }
 
     /**
-     * Copy the resources in this folder to the given folder
+     * Copy the resources in this package to the given folder
      */
     default void safeCopyTo(ResourceFolder<?> folder, CopyMode mode, ProgressReporter reporter)
     {
