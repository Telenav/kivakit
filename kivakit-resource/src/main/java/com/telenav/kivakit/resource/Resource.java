--- conflicted
+++ resolved
@@ -48,15 +48,13 @@
 
 import java.util.ServiceLoader;
 
-<<<<<<< HEAD
+import static com.telenav.kivakit.core.ensure.Ensure.unsupported;
+
 import static com.telenav.kivakit.core.collections.set.ObjectSet.emptyObjectSet;
 import static com.telenav.kivakit.core.ensure.Ensure.ensure;
 import static com.telenav.kivakit.core.ensure.Ensure.unsupported;
 import static com.telenav.kivakit.resource.Resource.Can.DELETE;
 import static com.telenav.kivakit.resource.Resource.Can.RENAME;
-=======
-import static com.telenav.kivakit.core.ensure.Ensure.unsupported;
->>>>>>> 24533fd8
 
 /**
  * A resource that can be read via {@link ReadableResource}. In addition, resources are {@link LastModifiedAt}, {@link
@@ -92,11 +90,7 @@
  * <ul>
  *     <li>{@link #materialized(ProgressReporter)}</li>
  *     <li>{@link #dematerialize()}</li>
-<<<<<<< HEAD
  *     <li>{@link #safeCopyTo(Resource, CopyMode, ProgressReporter)}</li>
-=======
- *     <li>{@link #safeCopyTo(WritableResource, CopyMode, ProgressReporter)}</li>
->>>>>>> 24533fd8
  * </ul>
  *
  * <p><b>Checks</b></p>
@@ -212,7 +206,6 @@
         return reader().asString();
     }
 
-<<<<<<< HEAD
     default ObjectSet<Can> can()
     {
         return emptyObjectSet();
@@ -221,11 +214,11 @@
     default boolean can(Can ability)
     {
         return can().contains(ability);
-=======
+    }
+
     default WritableResource asWritable()
     {
         return (WritableResource) this;
->>>>>>> 24533fd8
     }
 
     /**
@@ -234,15 +227,13 @@
     @UmlRelation(label = "uses")
     Codec codec();
 
+    /**
+     * @return True if this file was deleted
+     */
     default boolean delete()
     {
         return unsupported();
     }
-
-    /**
-     * @return True if this file was deleted
-     */
-    boolean delete();
 
     /**
      * Remove any materialized local copy if this is a remote resource that's been cached
@@ -348,18 +339,15 @@
     @Override
     ResourcePath path();
 
-<<<<<<< HEAD
-=======
+    default boolean renameTo(Resource that)
+    {
+        return unsupported();
+    }
+
     /**
      * @return This file with a path relative to the given folder
      */
     default <R extends Resource, F extends ResourceFolder<?>> R relativeTo(F folder)
-    {
-        return unsupported();
-    }
-
->>>>>>> 24533fd8
-    default boolean renameTo(Resource that)
     {
         return unsupported();
     }
@@ -378,11 +366,7 @@
      */
     default void safeCopyTo(ResourceFolder<?> destination, CopyMode mode)
     {
-<<<<<<< HEAD
         safeCopyTo(destination.resource(fileName()), mode, ProgressReporter.none());
-=======
-        safeCopyTo((WritableResource) destination.resource(fileName()), mode, ProgressReporter.none());
->>>>>>> 24533fd8
     }
 
     /**
@@ -393,11 +377,7 @@
      */
     default void safeCopyTo(ResourceFolder<?> destination, CopyMode mode, ProgressReporter reporter)
     {
-<<<<<<< HEAD
-        safeCopyTo(destination.resource(fileName()), mode, reporter);
-=======
         safeCopyTo((WritableResource) destination.resource(fileName()), mode, reporter);
->>>>>>> 24533fd8
     }
 
     /**
@@ -408,11 +388,7 @@
      * @param destination The file to copy to
      * @param mode Copying semantics
      */
-<<<<<<< HEAD
     default void safeCopyTo(Resource destination, CopyMode mode)
-=======
-    default void safeCopyTo(WritableResource destination, CopyMode mode)
->>>>>>> 24533fd8
     {
         safeCopyTo(destination, mode, ProgressReporter.none());
     }
@@ -426,24 +402,16 @@
      * @param mode Copying semantics
      * @param reporter Progress reporter to call as copy proceeds
      */
-<<<<<<< HEAD
     default void safeCopyTo(Resource destination, CopyMode mode, ProgressReporter reporter)
-=======
-    default void safeCopyTo(WritableResource destination, CopyMode mode, ProgressReporter reporter)
->>>>>>> 24533fd8
     {
         // If there is no destination file or we can overwrite,
         if (mode.canCopy(this, destination))
         {
             // then copy to a temporary file
             var temporary = destination.parent().temporary(destination.fileName());
-<<<<<<< HEAD
             ensure(destination.can(DELETE));
             ensure(temporary.can(RENAME));
             copyTo(temporary, mode, reporter);
-=======
-            copyTo((WritableResource) temporary, mode, reporter);
->>>>>>> 24533fd8
 
             // remove the destination file
             if (destination.exists())
