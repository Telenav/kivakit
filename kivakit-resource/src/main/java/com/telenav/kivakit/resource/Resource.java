////////////////////////////////////////////////////////////////////////////////////////////////////////////////////////
//
// © 2011-2021 Telenav, Inc.
//
// Licensed under the Apache License, Version 2.0 (the "License");
// you may not use this file except in compliance with the License.
// You may obtain a copy of the License at
//
// https://www.apache.org/licenses/LICENSE-2.0
//
// Unless required by applicable law or agreed to in writing, software
// distributed under the License is distributed on an "AS IS" BASIS,
// WITHOUT WARRANTIES OR CONDITIONS OF ANY KIND, either express or implied.
// See the License for the specific language governing permissions and
// limitations under the License.
//
////////////////////////////////////////////////////////////////////////////////////////////////////////////////////////

package com.telenav.kivakit.resource;

import com.telenav.kivakit.commandline.ArgumentParser;
import com.telenav.kivakit.commandline.SwitchParser;
import com.telenav.kivakit.filesystem.File;
import com.telenav.kivakit.filesystem.Folder;
import com.telenav.kivakit.kernel.data.conversion.string.BaseStringConverter;
import com.telenav.kivakit.kernel.interfaces.io.ByteSized;
import com.telenav.kivakit.kernel.interfaces.string.StringSource;
import com.telenav.kivakit.kernel.interfaces.time.ChangedAt;
import com.telenav.kivakit.kernel.interfaces.time.Modifiable;
import com.telenav.kivakit.kernel.language.progress.ProgressReporter;
import com.telenav.kivakit.kernel.messaging.Listener;
import com.telenav.kivakit.kernel.messaging.Repeater;
import com.telenav.kivakit.resource.compression.Codec;
import com.telenav.kivakit.resource.compression.archive.ZipEntry;
import com.telenav.kivakit.resource.path.Extension;
import com.telenav.kivakit.resource.path.ResourcePathed;
import com.telenav.kivakit.resource.project.lexakai.diagrams.DiagramFileSystemFile;
import com.telenav.kivakit.resource.project.lexakai.diagrams.DiagramResource;
import com.telenav.kivakit.resource.resources.other.NullResource;
import com.telenav.kivakit.resource.resources.packaged.PackageResource;
import com.telenav.kivakit.resource.resources.string.StringResource;
import com.telenav.kivakit.resource.spi.ResourceResolverServiceLoader;
import com.telenav.lexakai.annotations.LexakaiJavadoc;
import com.telenav.lexakai.annotations.UmlClassDiagram;
import com.telenav.lexakai.annotations.associations.UmlRelation;

/**
 * A resource that can be read via {@link ReadableResource}. In addition, resources are {@link ChangedAt}, {@link
 * ByteSized} and are message {@link Repeater}s. A resource can be created by instantiating a concrete implementation of
<<<<<<< HEAD
 * {@link Resource} or one can be resolved from an abstract {@link ResourceIdentifier} with {@link #resolve(Listener,
 * ResourceIdentifier)}.
=======
 * {@link Resource} or one can be resolved from an abstract {@link ResourceIdentifier} with {@link
 * #resolve(Listener, ResourceIdentifier)}.
>>>>>>> 90fc03f4
 *
 * <p><b>Examples</b></p>
 * <p>
 * Some examples of resources include:
 *
 * <ul>
 *     <li>{@link File}</li>
 *     <li>{@link PackageResource}</li>
 *     <li>{@link StringResource}</li>
 *     <li>{@link ZipEntry}</li>
 *     <li>HttpGetResource</li>
 *     <li>HttpPostResource</li>
 *     <li>FtpResource</li>
 *     <li>{@link NullResource}</li>
 * </ul>
 *
 * <p><b>Properties</b></p>
 *
 * <ul>
 *     <li>{@link #sizeInBytes()}</li>
 *     <li>{@link #codec()}</li>
 *     <li>{@link #path()}</li>
 * </ul>
 *
 * <p><b>Operations</b></p>
 *
 * <ul>
 *     <li>{@link #materialized(ProgressReporter)}</li>
 *     <li>{@link #dematerialize()}</li>
 *     <li>{@link #safeCopyTo(File, CopyMode, ProgressReporter)}</li>
 * </ul>
 *
 * <p><b>Checks</b></p>
 *
 * <ul>
 *     <li>{@link #exists()}</li>
 *     <li>{@link #ensureExists()}</li>
 *     <li>{@link #isRemote()}</li>
 *     <li>{@link #isLocal()}</li>
 *     <li>{@link #isEmpty()}</li>
 *     <li>{@link #isMaterializable()}</li>
 *     <li>{@link #isSame(Resource)}</li>
 * </ul>
 */
@UmlClassDiagram(diagram = DiagramFileSystemFile.class)
@UmlClassDiagram(diagram = DiagramResource.class)
@LexakaiJavadoc(complete = true)
public interface Resource extends
        ResourcePathed,
        Modifiable,
        ChangedAt,
        ByteSized,
        StringSource,
        ReadableResource,
        Repeater,
        Resourceful,
        UriIdentified
{
    static ArgumentParser.Builder<ResourceList> argumentListParser(Listener listener, String description,
                                                                   Extension extension)
    {
        return ArgumentParser.builder(ResourceList.class)
                .converter(new ResourceList.Converter(listener, extension))
                .description(description);
    }

    static ArgumentParser.Builder<Resource> argumentParser(Listener listener, String description)
    {
        return ArgumentParser.builder(Resource.class)
                .converter(new Resource.Converter(listener))
                .description(description);
    }

    static ResourceIdentifier identifier(String identifier)
    {
        return new ResourceIdentifier(identifier);
    }

<<<<<<< HEAD
    static Resource resolve(Listener listener, final ResourceIdentifier identifier)
=======
    static Resource resolve(Listener listener, ResourceIdentifier identifier)
>>>>>>> 90fc03f4
    {
        return ResourceResolverServiceLoader.resolve(listener, identifier);
    }

    static Resource resolve(Listener listener, ResourcePath path)
    {
        return resolve(listener, path.asString());
    }

<<<<<<< HEAD
    static Resource resolve(Listener listener, final String identifier)
=======
    static Resource resolve(Listener listener, String identifier)
>>>>>>> 90fc03f4
    {
        return resolve(listener, new ResourceIdentifier(identifier));
    }

    static SwitchParser.Builder<ResourceList> resourceListSwitchParser(
            Listener listener,
            String name,
            String description,
            Extension extension)
    {
        return SwitchParser.builder(ResourceList.class)
                .name(name)
                .converter(new ResourceList.Converter(listener, extension))
                .description(description);
    }

    static SwitchParser.Builder<Resource> resourceSwitchParser(
            Listener listener,
            String name,
            String description)
    {
        return SwitchParser.builder(Resource.class)
                .name(name)
                .converter(new Resource.Converter(listener))
                .description(description);
    }

    /**
     * Converts to and from {@link Resource}s by resolving {@link ResourceIdentifier}s.
     *
     * @author jonathanl (shibo)
     */
    @LexakaiJavadoc(complete = true)
    class Converter extends BaseStringConverter<Resource>
    {
        public Converter(Listener listener)
        {
            super(listener);
        }

        @Override
        protected Resource onToValue(String value)
        {
            return new ResourceIdentifier(value).resolve(this);
        }
    }

    /**
     * @return Any codec for compression / decompression
     */
    @UmlRelation(label = "uses")
    Codec codec();

    /**
     * Remove any materialized local copy if this is a remote resource that's been cached
     */
    default void dematerialize()
    {
    }

    /**
     * Ensures that this file exists or throws a runtime exception
     */
    default void ensureExists()
    {
        if (!exists())
        {
            throw new IllegalStateException(this + " does not exist");
        }
    }

    /**
     * @return True if the resource exists
     */
    boolean exists();

    default boolean isEmpty()
    {
        return sizeInBytes().isZero();
    }

    default boolean isLocal()
    {
        return !isRemote();
    }

    default boolean isMaterializable()
    {
        return isPackaged() || isRemote();
    }

    /**
     * @return True if this resource is in a JAR file
     */
    default boolean isPackaged()
    {
        return false;
    }

    /**
     * @return True if this resource is on a remote filesystem
     */
    default boolean isRemote()
    {
        return false;
    }

    /**
     * @return True if the given resource has the same last modified time and the same size
     */
    default boolean isSame(Resource that)
    {
        assert that != null;
        assert lastModified() != null;
        assert sizeInBytes() != null;
        assert that.lastModified() != null;
        assert that.sizeInBytes() != null;

        return lastModified().equals(that.lastModified()) && sizeInBytes().equals(that.sizeInBytes());
    }

    /**
     * @return A local cached copy of this resource if it is remote.
     */
    Resource materialized(ProgressReporter reporter);

    /**
     * StringPath to this resource
     */
    @Override
    ResourcePath path();

    @Override
    default Resource resource()
    {
        return this;
    }

    /**
     * Copies this readable resource to the given folder safely
     *
     * @param destination The file to copy to
     * @param mode Copying semantics
     */
    default void safeCopyTo(Folder destination, CopyMode mode)
    {
        safeCopyTo(destination.file(fileName()), mode, ProgressReporter.NULL);
    }

    /**
     * Copies this readable resource to the given folder safely
     *
     * @param destination The file to copy to
     * @param mode Copying semantics
     */
    default void safeCopyTo(Folder destination, CopyMode mode, ProgressReporter reporter)
    {
        safeCopyTo(destination.file(fileName()), mode, reporter);
    }

    /**
     * Copies this resource to the given file safely (ensuring that a corrupted copy of the file never exists). This is
     * done by first copying to a temporary file in the same folder. If the copy operation is successful, the
     * destination file is then removed and the temporary file is renamed to the destination file's name.
     *
     * @param destination The file to copy to
     * @param mode Copying semantics
     */
    default void safeCopyTo(File destination, CopyMode mode)
    {
        safeCopyTo(destination, mode, ProgressReporter.NULL);
    }

    /**
     * Copies this resource to the given file safely (ensuring that a corrupted copy of the file never exists). This is
     * done by first copying to a temporary file in the same folder. If the copy operation is successful, the
     * destination file is then removed and the temporary file is renamed to the destination file's name.
     *
     * @param destination The file to copy to
     * @param mode Copying semantics
     * @param reporter Progress reporter to call as copy proceeds
     */
    default void safeCopyTo(File destination, CopyMode mode, ProgressReporter reporter)
    {
        // If there is no destination file or we can overwrite,
        if (mode.canCopy(this, destination))
        {
            // then copy to a temporary file
            var temporary = destination.parent().temporaryFile(destination.fileName());
            copyTo(temporary, mode, reporter);

            // remove the destination file
            if (destination.exists())
            {
                destination.delete();
            }

            // and rename the temporary file to the destination file.
            temporary.renameTo(destination);
        }
    }

    @Override
    default String string()
    {
        return reader().string();
    }
}<|MERGE_RESOLUTION|>--- conflicted
+++ resolved
@@ -47,13 +47,8 @@
 /**
  * A resource that can be read via {@link ReadableResource}. In addition, resources are {@link ChangedAt}, {@link
  * ByteSized} and are message {@link Repeater}s. A resource can be created by instantiating a concrete implementation of
-<<<<<<< HEAD
- * {@link Resource} or one can be resolved from an abstract {@link ResourceIdentifier} with {@link #resolve(Listener,
- * ResourceIdentifier)}.
-=======
  * {@link Resource} or one can be resolved from an abstract {@link ResourceIdentifier} with {@link
  * #resolve(Listener, ResourceIdentifier)}.
->>>>>>> 90fc03f4
  *
  * <p><b>Examples</b></p>
  * <p>
@@ -132,11 +127,7 @@
         return new ResourceIdentifier(identifier);
     }
 
-<<<<<<< HEAD
-    static Resource resolve(Listener listener, final ResourceIdentifier identifier)
-=======
     static Resource resolve(Listener listener, ResourceIdentifier identifier)
->>>>>>> 90fc03f4
     {
         return ResourceResolverServiceLoader.resolve(listener, identifier);
     }
@@ -146,11 +137,7 @@
         return resolve(listener, path.asString());
     }
 
-<<<<<<< HEAD
-    static Resource resolve(Listener listener, final String identifier)
-=======
     static Resource resolve(Listener listener, String identifier)
->>>>>>> 90fc03f4
     {
         return resolve(listener, new ResourceIdentifier(identifier));
     }
