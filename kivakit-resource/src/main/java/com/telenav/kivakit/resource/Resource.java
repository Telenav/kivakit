////////////////////////////////////////////////////////////////////////////////////////////////////////////////////////
//
// © 2011-2021 Telenav, Inc.
//
// Licensed under the Apache License, Version 2.0 (the "License");
// you may not use this file except in compliance with the License.
// You may obtain a copy of the License at
//
// https://www.apache.org/licenses/LICENSE-2.0
//
// Unless required by applicable law or agreed to in writing, software
// distributed under the License is distributed on an "AS IS" BASIS,
// WITHOUT WARRANTIES OR CONDITIONS OF ANY KIND, either express or implied.
// See the License for the specific language governing permissions and
// limitations under the License.
//
////////////////////////////////////////////////////////////////////////////////////////////////////////////////////////

package com.telenav.kivakit.resource;

import com.telenav.kivakit.commandline.ArgumentParser;
import com.telenav.kivakit.commandline.SwitchParser;
import com.telenav.kivakit.filesystem.File;
import com.telenav.kivakit.filesystem.Folder;
import com.telenav.kivakit.kernel.data.conversion.string.BaseStringConverter;
import com.telenav.kivakit.kernel.interfaces.io.ByteSized;
import com.telenav.kivakit.kernel.interfaces.string.StringSource;
import com.telenav.kivakit.kernel.interfaces.time.ChangedAt;
import com.telenav.kivakit.kernel.interfaces.time.Modifiable;
import com.telenav.kivakit.kernel.language.progress.ProgressReporter;
import com.telenav.kivakit.kernel.messaging.Listener;
import com.telenav.kivakit.kernel.messaging.Repeater;
import com.telenav.kivakit.resource.compression.Codec;
import com.telenav.kivakit.resource.compression.archive.ZipEntry;
import com.telenav.kivakit.resource.path.Extension;
import com.telenav.kivakit.resource.path.ResourcePathed;
import com.telenav.kivakit.resource.project.lexakai.diagrams.DiagramFileSystemFile;
import com.telenav.kivakit.resource.project.lexakai.diagrams.DiagramResource;
import com.telenav.kivakit.resource.resources.other.NullResource;
import com.telenav.kivakit.resource.resources.packaged.PackageResource;
import com.telenav.kivakit.resource.resources.string.StringResource;
import com.telenav.kivakit.resource.spi.ResourceResolverServiceLoader;
import com.telenav.lexakai.annotations.LexakaiJavadoc;
import com.telenav.lexakai.annotations.UmlClassDiagram;
import com.telenav.lexakai.annotations.associations.UmlRelation;

/**
 * A resource that can be read via {@link ReadableResource}. In addition, resources are {@link ChangedAt}, {@link
 * ByteSized} and are message {@link Repeater}s. A resource can be created by instantiating a concrete implementation of
 * {@link Resource} or one can be resolved from an abstract {@link ResourceIdentifier} with {@link #resolve(Listener,
 * ResourceIdentifier)}.
 *
 * <p><b>Examples</b></p>
 * <p>
 * Some examples of resources include:
 *
 * <ul>
 *     <li>{@link File}</li>
 *     <li>{@link PackageResource}</li>
 *     <li>{@link StringResource}</li>
 *     <li>{@link ZipEntry}</li>
 *     <li>HttpGetResource</li>
 *     <li>HttpPostResource</li>
 *     <li>FtpResource</li>
 *     <li>{@link NullResource}</li>
 * </ul>
 *
 * <p><b>Properties</b></p>
 *
 * <ul>
 *     <li>{@link #sizeInBytes()}</li>
 *     <li>{@link #codec()}</li>
 *     <li>{@link #path()}</li>
 * </ul>
 *
 * <p><b>Operations</b></p>
 *
 * <ul>
 *     <li>{@link #materialized(ProgressReporter)}</li>
 *     <li>{@link #dematerialize()}</li>
 *     <li>{@link #safeCopyTo(File, CopyMode, ProgressReporter)}</li>
 * </ul>
 *
 * <p><b>Checks</b></p>
 *
 * <ul>
 *     <li>{@link #exists()}</li>
 *     <li>{@link #ensureExists()}</li>
 *     <li>{@link #isRemote()}</li>
 *     <li>{@link #isLocal()}</li>
 *     <li>{@link #isEmpty()}</li>
 *     <li>{@link #isMaterializable()}</li>
 *     <li>{@link #isSame(Resource)}</li>
 * </ul>
 */
@UmlClassDiagram(diagram = DiagramFileSystemFile.class)
@UmlClassDiagram(diagram = DiagramResource.class)
@LexakaiJavadoc(complete = true)
public interface Resource extends
        ResourcePathed,
        Modifiable,
        ChangedAt,
        ByteSized,
        StringSource,
        ReadableResource,
        Repeater,
        Resourceful,
        UriIdentified
{
    static ArgumentParser.Builder<ResourceList> argumentListParser(Listener listener, String description,
                                                                   Extension extension)
    {
        return ArgumentParser.builder(ResourceList.class)
                .converter(new ResourceList.Converter(listener, extension))
                .description(description);
    }

    static ArgumentParser.Builder<Resource> argumentParser(Listener listener, String description)
    {
        return ArgumentParser.builder(Resource.class)
                .converter(new Resource.Converter(listener))
                .description(description);
    }

    static ResourceIdentifier identifier(String identifier)
    {
        return new ResourceIdentifier(identifier);
    }

<<<<<<< HEAD
    static Resource resolve(ResourceIdentifier identifier)
=======
    static Resource resolve(Listener listener, final ResourceIdentifier identifier)
>>>>>>> e10afa0e
    {
        return ResourceResolverServiceLoader.resolve(listener, identifier);
    }

    static Resource resolve(Listener listener, ResourcePath path)
    {
        return resolve(listener, path.asString());
    }

<<<<<<< HEAD
    static Resource resolve(String identifier)
=======
    static Resource resolve(Listener listener, final String identifier)
>>>>>>> e10afa0e
    {
        return resolve(listener, new ResourceIdentifier(identifier));
    }

    static SwitchParser.Builder<ResourceList> resourceListSwitchParser(
            Listener listener,
            String name,
            String description,
            Extension extension)
    {
        return SwitchParser.builder(ResourceList.class)
                .name(name)
                .converter(new ResourceList.Converter(listener, extension))
                .description(description);
    }

    static SwitchParser.Builder<Resource> resourceSwitchParser(
            Listener listener,
            String name,
            String description)
    {
        return SwitchParser.builder(Resource.class)
                .name(name)
                .converter(new Resource.Converter(listener))
                .description(description);
    }

    /**
     * Converts to and from {@link Resource}s by resolving {@link ResourceIdentifier}s.
     *
     * @author jonathanl (shibo)
     */
    @LexakaiJavadoc(complete = true)
    class Converter extends BaseStringConverter<Resource>
    {
        public Converter(Listener listener)
        {
            super(listener);
        }

        @Override
        protected Resource onToValue(String value)
        {
            return new ResourceIdentifier(value).resolve(this);
        }
    }

    /**
     * @return Any codec for compression / decompression
     */
    @UmlRelation(label = "uses")
    Codec codec();

    /**
     * Remove any materialized local copy if this is a remote resource that's been cached
     */
    default void dematerialize()
    {
    }

    /**
     * Ensures that this file exists or throws a runtime exception
     */
    default void ensureExists()
    {
        if (!exists())
        {
            throw new IllegalStateException(this + " does not exist");
        }
    }

    /**
     * @return True if the resource exists
     */
    boolean exists();

    default boolean isEmpty()
    {
        return sizeInBytes().isZero();
    }

    default boolean isLocal()
    {
        return !isRemote();
    }

    default boolean isMaterializable()
    {
        return isPackaged() || isRemote();
    }

    /**
     * @return True if this resource is in a JAR file
     */
    default boolean isPackaged()
    {
        return false;
    }

    /**
     * @return True if this resource is on a remote filesystem
     */
    default boolean isRemote()
    {
        return false;
    }

    /**
     * @return True if the given resource has the same last modified time and the same size
     */
    default boolean isSame(Resource that)
    {
        assert that != null;
        assert lastModified() != null;
        assert sizeInBytes() != null;
        assert that.lastModified() != null;
        assert that.sizeInBytes() != null;

        return lastModified().equals(that.lastModified()) && sizeInBytes().equals(that.sizeInBytes());
    }

    /**
     * @return A local cached copy of this resource if it is remote.
     */
    Resource materialized(ProgressReporter reporter);

    /**
     * StringPath to this resource
     */
    @Override
    ResourcePath path();

    @Override
    default Resource resource()
    {
        return this;
    }

    /**
     * Copies this readable resource to the given folder safely
     *
     * @param destination The file to copy to
     * @param mode Copying semantics
     */
    default void safeCopyTo(Folder destination, CopyMode mode)
    {
        safeCopyTo(destination.file(fileName()), mode, ProgressReporter.NULL);
    }

    /**
     * Copies this readable resource to the given folder safely
     *
     * @param destination The file to copy to
     * @param mode Copying semantics
     */
    default void safeCopyTo(Folder destination, CopyMode mode, ProgressReporter reporter)
    {
        safeCopyTo(destination.file(fileName()), mode, reporter);
    }

    /**
     * Copies this resource to the given file safely (ensuring that a corrupted copy of the file never exists). This is
     * done by first copying to a temporary file in the same folder. If the copy operation is successful, the
     * destination file is then removed and the temporary file is renamed to the destination file's name.
     *
     * @param destination The file to copy to
     * @param mode Copying semantics
     */
    default void safeCopyTo(File destination, CopyMode mode)
    {
        safeCopyTo(destination, mode, ProgressReporter.NULL);
    }

    /**
     * Copies this resource to the given file safely (ensuring that a corrupted copy of the file never exists). This is
     * done by first copying to a temporary file in the same folder. If the copy operation is successful, the
     * destination file is then removed and the temporary file is renamed to the destination file's name.
     *
     * @param destination The file to copy to
     * @param mode Copying semantics
     * @param reporter Progress reporter to call as copy proceeds
     */
    default void safeCopyTo(File destination, CopyMode mode, ProgressReporter reporter)
    {
        // If there is no destination file or we can overwrite,
        if (mode.canCopy(this, destination))
        {
            // then copy to a temporary file
            var temporary = destination.parent().temporaryFile(destination.fileName());
            copyTo(temporary, mode, reporter);

            // remove the destination file
            if (destination.exists())
            {
                destination.delete();
            }

            // and rename the temporary file to the destination file.
            temporary.renameTo(destination);
        }
    }

    @Override
    default String string()
    {
        return reader().string();
    }
}<|MERGE_RESOLUTION|>--- conflicted
+++ resolved
@@ -127,11 +127,7 @@
         return new ResourceIdentifier(identifier);
     }
 
-<<<<<<< HEAD
-    static Resource resolve(ResourceIdentifier identifier)
-=======
     static Resource resolve(Listener listener, final ResourceIdentifier identifier)
->>>>>>> e10afa0e
     {
         return ResourceResolverServiceLoader.resolve(listener, identifier);
     }
@@ -141,11 +137,7 @@
         return resolve(listener, path.asString());
     }
 
-<<<<<<< HEAD
-    static Resource resolve(String identifier)
-=======
     static Resource resolve(Listener listener, final String identifier)
->>>>>>> e10afa0e
     {
         return resolve(listener, new ResourceIdentifier(identifier));
     }
