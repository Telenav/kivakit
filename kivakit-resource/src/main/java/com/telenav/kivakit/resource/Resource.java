////////////////////////////////////////////////////////////////////////////////////////////////////////////////////////
//
// © 2011-2021 Telenav, Inc.
//
// Licensed under the Apache License, Version 2.0 (the "License");
// you may not use this file except in compliance with the License.
// You may obtain a copy of the License at
//
// https://www.apache.org/licenses/LICENSE-2.0
//
// Unless required by applicable law or agreed to in writing, software
// distributed under the License is distributed on an "AS IS" BASIS,
// WITHOUT WARRANTIES OR CONDITIONS OF ANY KIND, either express or implied.
// See the License for the specific language governing permissions and
// limitations under the License.
//
////////////////////////////////////////////////////////////////////////////////////////////////////////////////////////

package com.telenav.kivakit.resource;

import com.telenav.kivakit.commandline.ArgumentParser;
import com.telenav.kivakit.commandline.SwitchParser;
import com.telenav.kivakit.conversion.BaseStringConverter;
import com.telenav.kivakit.core.collections.set.ObjectSet;
import com.telenav.kivakit.core.messaging.Listener;
import com.telenav.kivakit.core.messaging.Repeater;
import com.telenav.kivakit.core.progress.ProgressReporter;
import com.telenav.kivakit.core.time.CreatedAt;
import com.telenav.kivakit.core.time.Modifiable;
import com.telenav.kivakit.core.time.ModifiedAt;
import com.telenav.kivakit.core.value.count.ByteSized;
import com.telenav.kivakit.filesystem.File;
import com.telenav.kivakit.interfaces.string.StringSource;
import com.telenav.kivakit.resource.compression.Codec;
import com.telenav.kivakit.resource.compression.archive.ZipEntry;
import com.telenav.kivakit.resource.lexakai.DiagramFileSystemFile;
import com.telenav.kivakit.resource.lexakai.DiagramResource;
import com.telenav.kivakit.resource.packages.PackageResource;
import com.telenav.kivakit.resource.reading.ReadableResource;
import com.telenav.kivakit.resource.resources.NullResource;
import com.telenav.kivakit.resource.resources.StringResource;
import com.telenav.kivakit.resource.spi.ResourceResolver;
import com.telenav.kivakit.resource.spi.ResourceResolverServiceLoader;
import com.telenav.kivakit.resource.writing.WritableResource;
import com.telenav.lexakai.annotations.LexakaiJavadoc;
import com.telenav.lexakai.annotations.UmlClassDiagram;
import com.telenav.lexakai.annotations.associations.UmlRelation;

import java.util.ServiceLoader;

import static com.telenav.kivakit.core.collections.set.ObjectSet.emptyObjectSet;
import static com.telenav.kivakit.core.ensure.Ensure.ensure;
import static com.telenav.kivakit.core.ensure.Ensure.unsupported;
import static com.telenav.kivakit.resource.Resource.Can.DELETE;
import static com.telenav.kivakit.resource.Resource.Can.RENAME;

/**
 * A resource that can be read via {@link ReadableResource}. In addition, resources are {@link ModifiedAt}, {@link
 * ByteSized} and are message {@link Repeater}s. A resource can be created by instantiating a concrete implementation of
 * {@link Resource} or one can be resolved from an abstract {@link ResourceIdentifier} with {@link #resolve(Listener,
 * ResourceIdentifier)}.
 *
 * <p><b>Examples</b></p>
 * <p>
 * Some examples of resources include:
 *
 * <ul>
 *     <li>{@link File}</li>
 *     <li>{@link PackageResource}</li>
 *     <li>{@link StringResource}</li>
 *     <li>{@link ZipEntry}</li>
 *     <li>HttpGetResource</li>
 *     <li>HttpPostResource</li>
 *     <li>FtpResource</li>
 *     <li>{@link NullResource}</li>
 * </ul>
 *
 * <p><b>Properties</b></p>
 *
 * <ul>
 *     <li>{@link #sizeInBytes()}</li>
 *     <li>{@link #codec()}</li>
 *     <li>{@link #path()}</li>
 * </ul>
 *
 * <p><b>Operations</b></p>
 *
 * <ul>
 *     <li>{@link #materialized(ProgressReporter)}</li>
 *     <li>{@link #dematerialize()}</li>
 *     <li>{@link #safeCopyTo(WritableResource, CopyMode, ProgressReporter)}</li>
 * </ul>
 *
 * <p><b>Checks</b></p>
 *
 * <ul>
 *     <li>{@link #exists()}</li>
 *     <li>{@link #ensureExists()}</li>
 *     <li>{@link #isRemote()}</li>
 *     <li>{@link #isLocal()}</li>
 *     <li>{@link #isEmpty()}</li>
 *     <li>{@link #isMaterializable()}</li>
 *     <li>{@link #isSame(Resource)}</li>
 * </ul>
 */
@SuppressWarnings("unused")
@UmlClassDiagram(diagram = DiagramFileSystemFile.class)
@UmlClassDiagram(diagram = DiagramResource.class)
@LexakaiJavadoc(complete = true)
public interface Resource extends
        ResourcePathed,
        Modifiable,
        ModifiedAt,
        CreatedAt,
        Deletable,
        ByteSized,
        StringSource,
        ReadableResource,
        Repeater,
        Resourceful,
        UriIdentified
{
    static ArgumentParser.Builder<Resource> argumentParser(Listener listener, String description)
    {
        return ArgumentParser.builder(Resource.class)
                .converter(new Resource.Converter(listener))
                .description(description);
    }

    /**
     * Returns a {@link ResourceIdentifier} for the given string
     *
     * @param identifier The identifier
     * @return The {@link ResourceIdentifier}
     */
    static ResourceIdentifier identifier(String identifier)
    {
        return new ResourceIdentifier(identifier);
    }

    /**
     * Resolves the given {@link ResourceIdentifier} to a {@link Resource}. This is done by using {@link
     * ResourceResolverServiceLoader} to find an implementation of {@link ResourceResolver} using Java's {@link
     * ServiceLoader} to find the implementation.
     *
     * @param listener The listener to call with any resolution problems
     * @param identifier The resource identifier
     * @return The resource
     */
    static Resource resolve(Listener listener, ResourceIdentifier identifier)
    {
        return listener.listenTo(listener.listenTo(ResourceResolverServiceLoader.get()).resolve(identifier));
    }

    static Resource resolve(Listener listener, ResourcePath path)
    {
        return resolve(listener, path.asString());
    }

    static Resource resolve(Listener listener, String identifier)
    {
        return resolve(listener, new ResourceIdentifier(identifier));
    }

    static SwitchParser.Builder<Resource> resourceSwitchParser(
            Listener listener,
            String name,
            String description)
    {
        return SwitchParser.builder(Resource.class)
                .name(name)
                .converter(new Resource.Converter(listener))
                .description(description);
    }

    enum Can
    {
        RENAME,
        DELETE
    }

    /**
     * Converts to and from {@link Resource}s by resolving {@link ResourceIdentifier}s.
     *
     * @author jonathanl (shibo)
     */
    @LexakaiJavadoc(complete = true)
    class Converter extends BaseStringConverter<Resource>
    {
        public Converter(Listener listener)
        {
            super(listener);
        }

        @Override
        protected Resource onToValue(String value)
        {
            return new ResourceIdentifier(value).resolve(this);
        }
    }

    @Override
    default String asString()
    {
        return reader().asString();
    }

    default WritableResource asWritable()
    {
        return (WritableResource) this;
    }

    default ObjectSet<Can> can()
    {
        return emptyObjectSet();
    }

    default boolean can(Can ability)
    {
        return can().contains(ability);
    }

    /**
     * @return Any codec for compression / decompression
     */
    @UmlRelation(label = "uses")
    Codec codec();

    /**
     * Remove any materialized local copy if this is a remote resource that's been cached
     */
    default void dematerialize()
    {
    }

    default boolean endsWith(String end)
    {
        return path().endsWith(end);
    }

    /**
     * Ensures that this file exists or throws a runtime exception
     */
    default void ensureExists()
    {
        if (!exists())
        {
            throw new IllegalStateException(this + " does not exist");
        }
    }

    /**
     * @return True if the resource exists
     */
    boolean exists();

    default boolean hasParent()
    {
        return parent() != null;
    }

    default boolean isEmpty()
    {
        return sizeInBytes().isZero();
    }

    default boolean isLocal()
    {
        return !isRemote();
    }

    default boolean isMaterializable()
    {
        return isPackaged() || isRemote();
    }

    default boolean isOlderThan(Resource that)
    {
        return modifiedAt().isOlderThan(that.modifiedAt());
    }

    /**
     * @return True if this resource is in a JAR file
     */
    default boolean isPackaged()
    {
        return false;
    }

    /**
     * @return True if this resource is on a remote filesystem
     */
    default boolean isRemote()
    {
        return false;
    }

    /**
     * @return True if the given resource has the same last modified time and the same size
     */
    default boolean isSame(Resource that)
    {
        assert that != null;
        assert modifiedAt() != null;
        assert sizeInBytes() != null;
        assert that.modifiedAt() != null;
        assert that.sizeInBytes() != null;

        return modifiedAt().equals(that.modifiedAt()) && sizeInBytes().equals(that.sizeInBytes());
    }

    /**
     * @return A local cached copy of this resource if it is remote.
     */
    Resource materialized(ProgressReporter reporter);

    /**
     * Returns the parent folder of this resource
     *
     * @return The parent
     */
    default ResourceFolder<?> parent()
    {
        return unsupported();
    }

    /**
     * StringPath to this resource
     */
    @Override
    ResourcePath path();

    /**
     * @return This file with a path relative to the given folder
     */
    default Resource relativeTo(ResourceFolder<?> folder)
    {
        return unsupported();
    }

    default boolean renameTo(Resource that)
    {
        return unsupported();
    }

    @Override
    default Resource resource()
    {
        return this;
    }

    /**
     * Copies this readable resource to the given folder safely
     *
     * @param destination The file to copy to
     * @param mode Copying semantics
     */
    default void safeCopyTo(ResourceFolder<?> destination, CopyMode mode)
    {
        safeCopyTo(destination.resource(fileName()).asWritable(), mode, ProgressReporter.none());
    }

    /**
     * Copies this readable resource to the given folder safely
     *
     * @param destination The file to copy to
     * @param mode Copying semantics
     */
    default void safeCopyTo(ResourceFolder<?> destination, CopyMode mode, ProgressReporter reporter)
    {
        safeCopyTo(destination.resource(fileName()).asWritable(), mode, reporter);
    }

    /**
     * Copies this resource to the given file safely (ensuring that a corrupted copy of the file never exists). This is
     * done by first copying to a temporary file in the same folder. If the copy operation is successful, the
     * destination file is then removed and the temporary file is renamed to the destination file's name.
     *
     * @param destination The file to copy to
     * @param mode Copying semantics
     */
    default void safeCopyTo(WritableResource destination, CopyMode mode)
    {
        safeCopyTo(destination, mode, ProgressReporter.none());
    }

    /**
     * Copies this resource to the given file safely (ensuring that a corrupted copy of the file never exists). This is
     * done by first copying to a temporary file in the same folder. If the copy operation is successful, the
     * destination file is then removed and the temporary file is renamed to the destination file's name.
     *
     * @param destination The file to copy to
     * @param mode Copying semantics
     * @param reporter Progress reporter to call as copy proceeds
     */
    default void safeCopyTo(WritableResource destination, CopyMode mode, ProgressReporter reporter)
    {
        // If there is no destination file or we can overwrite,
        if (mode.canCopy(this, destination))
        {
            // then copy to a temporary file
<<<<<<< HEAD
            var temporary = destination.parent().temporary(destination.fileName());
=======
            var temporary = destination.parent().temporaryFile(destination.fileName());
>>>>>>> 51478877
            ensure(destination.can(DELETE));
            ensure(temporary.can(RENAME));
            copyTo(temporary, mode, reporter);

            // remove the destination file
            if (destination.exists())
            {
                destination.delete();
            }

            // and rename the temporary file to the destination file.
            temporary.renameTo(destination);
        }
    }
}<|MERGE_RESOLUTION|>--- conflicted
+++ resolved
@@ -399,11 +399,7 @@
         if (mode.canCopy(this, destination))
         {
             // then copy to a temporary file
-<<<<<<< HEAD
-            var temporary = destination.parent().temporary(destination.fileName());
-=======
             var temporary = destination.parent().temporaryFile(destination.fileName());
->>>>>>> 51478877
             ensure(destination.can(DELETE));
             ensure(temporary.can(RENAME));
             copyTo(temporary, mode, reporter);
