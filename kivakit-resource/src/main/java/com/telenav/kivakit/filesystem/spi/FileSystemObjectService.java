--- conflicted
+++ resolved
@@ -163,12 +163,4 @@
      * @return The root folder containing this object
      */
     FolderService root();
-<<<<<<< HEAD
-
-    private FileSystemService fileSystemService(FilePath path)
-    {
-        return FileSystemServiceLoader.fileSystem(Listener.throwingListener(), path);
-    }
-=======
->>>>>>> 51478877
 }