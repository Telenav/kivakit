////////////////////////////////////////////////////////////////////////////////////////////////////////////////////////
//
// © 2011-2021 Telenav, Inc.
//
// Licensed under the Apache License, Version 2.0 (the "License");
// you may not use this file except in compliance with the License.
// You may obtain a copy of the License at
//
// https://www.apache.org/licenses/LICENSE-2.0
//
// Unless required by applicable law or agreed to in writing, software
// distributed under the License is distributed on an "AS IS" BASIS,
// WITHOUT WARRANTIES OR CONDITIONS OF ANY KIND, either express or implied.
// See the License for the specific language governing permissions and
// limitations under the License.
//
////////////////////////////////////////////////////////////////////////////////////////////////////////////////////////

package com.telenav.kivakit.filesystem;

import com.telenav.kivakit.core.logging.Logger;
import com.telenav.kivakit.core.logging.LoggerFactory;
import com.telenav.kivakit.core.thread.RepeatingThread;
import com.telenav.kivakit.core.time.Duration;
import com.telenav.kivakit.core.time.Frequency;
import com.telenav.kivakit.core.value.count.Bytes;
import com.telenav.kivakit.core.value.level.Percent;
import com.telenav.kivakit.interfaces.comparison.Matcher;
import com.telenav.kivakit.resource.lexakai.DiagramFileSystemFolder;
import com.telenav.lexakai.annotations.LexakaiJavadoc;
import com.telenav.lexakai.annotations.UmlClassDiagram;
import com.telenav.lexakai.annotations.associations.UmlRelation;

/**
 * Removes nested files matching {@link #matcher(Matcher)} from the given folder when they meet expiration criteria.
 *
 * <p><b>Expiration Criteria</b></p>
 *
 * <p>
 * The maximum age of files can be set with {@link #maximumAge(Duration)}. Files will also be pruned (from oldest to
 * newest) if disk space falls below {@link #minimumUsableDiskSpace(Percent)} or when the folder's total size exceeds
 * {@link #capacity(Bytes)}.
 * </p>
 *
 * @author jonathanl (shibo)
 */
@UmlClassDiagram(diagram = DiagramFileSystemFolder.class)
@UmlRelation(label = "prunes old files from", referent = Folder.class)
@LexakaiJavadoc(complete = true)
public class FolderPruner
{
    private static final Logger LOGGER = LoggerFactory.newLogger();

    /** The maximum folder capacity */
    private volatile Bytes capacity = Bytes.MAXIMUM;

    /** Matcher to restrict files that can be pruned */
    private volatile Matcher<File> matcher = Matcher.matchAll();

    /** The maximum age at which a file will be pruned */
    private volatile Duration maximumAge = Duration.weeks(2);

    /** The minimum percentage of usable disk space that must be maintained on the folder's disk. */
    private volatile Percent minimumUsableDiskSpace = Percent.percent(15);

    /** True if this pruner is running */
    private volatile boolean running;

    /** The pruner thread */
    private final RepeatingThread thread;

    public FolderPruner(Folder folder, Frequency frequency)
    {
        thread = new RepeatingThread(LOGGER, getClass().getSimpleName(), frequency)
        {
            @Override
            protected void onRun()
            {
                try
                {
                    // Get files that we could delete, sorted from oldest to newest
                    var files = folder.nestedFiles(matcher());
                    files.sortedOldestToNewest();

                    // Determine size of all removable files
                    var size = files.totalSize();

                    // For each file we can remove
                    for (var file : files)
                    {
                        // If we're low on disk or we're exceeding the folder capacity
                        if (folder.disk().percentUsable().isLessThan(minimumUsableDiskSpace())
                                || size.isGreaterThan(capacity()))
                        {
                            // and the file is old enough to remove and we can remove it
                            if (age(file).isGreaterThanOrEqualTo(maximumAge()) && canRemove(file, files))
                            {
                                // then remove the file and adjust the folder size
                                var length = file.sizeInBytes();
                                file.delete();
                                size = size.minus(length);
                                onFileRemoved(file);
                            }
                        }
                    }
                }
                catch (Exception e)
                {
                    LOGGER.problem(e, "Folder pruner threw exception");
                }
            }
        };
        thread.daemon(true);
        thread.addListener(LOGGER);
    }

    public void capacity(Bytes capacity)
    {
        this.capacity = capacity;
    }

    public boolean isRunning()
    {
        return running;
    }

    public void matcher(Matcher<File> matcher)
    {
        this.matcher = matcher;
    }

    public void maximumAge(Duration maximumAge)
    {
        this.maximumAge = maximumAge;
    }

    public void minimumUsableDiskSpace(Percent minimumUsableDiskSpace)
    {
        this.minimumUsableDiskSpace = minimumUsableDiskSpace;
    }

    public void start()
    {
        thread.start();
        running = true;
    }

    public void stop(Duration maximumWaitTime)
    {
        thread.stop(maximumWaitTime);
        running = false;
    }

    /**
     * Allows subclass to determine the file age (because it may want to infer the date of the file from the filename or
     * some other source instead of using the OS time)
     */
    protected Duration age(File file)
    {
<<<<<<< HEAD
        return file.createdAt().elapsedSince();
=======
        return file.modifiedAt().elapsedSince();
>>>>>>> 51478877
    }

    /**
     * @param candidate The candidate file
     * @param files All files in the repository
     * @return True if the candidate file can be removed
     */
    @SuppressWarnings({ "SameReturnValue" })
    protected boolean canRemove(File candidate, FileList files)
    {
        return true;
    }

    protected Bytes capacity()
    {
        return capacity;
    }

    protected Matcher<File> matcher()
    {
        return matcher;
    }

    protected Duration maximumAge()
    {
        return maximumAge;
    }

    protected Percent minimumUsableDiskSpace()
    {
        return minimumUsableDiskSpace;
    }

    protected void onFileRemoved(File file)
    {
        LOGGER.warning("FolderPruner removing $", file);
    }
}<|MERGE_RESOLUTION|>--- conflicted
+++ resolved
@@ -157,11 +157,7 @@
      */
     protected Duration age(File file)
     {
-<<<<<<< HEAD
-        return file.createdAt().elapsedSince();
-=======
         return file.modifiedAt().elapsedSince();
->>>>>>> 51478877
     }
 
     /**
