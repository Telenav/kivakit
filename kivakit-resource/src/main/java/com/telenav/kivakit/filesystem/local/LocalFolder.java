--- conflicted
+++ resolved
@@ -394,11 +394,7 @@
     @Override
     public Time modifiedAt()
     {
-<<<<<<< HEAD
-        return Time.milliseconds(file.lastModified());
-=======
         return Time.epochMilliseconds(file.lastModified());
->>>>>>> 51478877
     }
 
     @Override
