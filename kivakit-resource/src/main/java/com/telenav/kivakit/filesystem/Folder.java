--- conflicted
+++ resolved
@@ -335,21 +335,13 @@
                 .description("Output folder to write to");
     }
 
-<<<<<<< HEAD
-    public static Folder parse(String path)
-=======
     public static Folder parse(String path, Object... arguments)
->>>>>>> e10afa0e
     {
         if (Strings.isEmpty(path))
         {
             return null;
         }
-<<<<<<< HEAD
-        var filePath = FilePath.parseFilePath(path);
-=======
         final var filePath = FilePath.parseFilePath(path, arguments);
->>>>>>> e10afa0e
         return filePath == null ? null : new Folder(filePath);
     }
 
@@ -521,11 +513,7 @@
             }
             return new URI(Strings.ensureEndsWith(path.toString(), "/"));
         }
-<<<<<<< HEAD
-        catch (URISyntaxException e)
-=======
         catch (final Exception e)
->>>>>>> e10afa0e
         {
             throw problem(e, "Cannot convert to URI: $", this).asException();
         }
@@ -537,11 +525,7 @@
         {
             return withTrailingSlash().asUri().toURL();
         }
-<<<<<<< HEAD
-        catch (MalformedURLException e)
-=======
         catch (final Exception e)
->>>>>>> e10afa0e
         {
             throw problem(e, "Folder could not be converted to a URL: $", this).asException();
         }
@@ -757,11 +741,7 @@
         }
     }
 
-<<<<<<< HEAD
-    public File file(String path)
-=======
     public File file(final String path, Object... arguments)
->>>>>>> e10afa0e
     {
         return file(FilePath.parseFilePath(path, arguments));
     }
