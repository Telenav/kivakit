--- conflicted
+++ resolved
@@ -82,19 +82,11 @@
  * <p><b>Factory Methods</b></p>
  *
  * <ul>
-<<<<<<< HEAD
- *     <li>{@link #parse(String, Object...)} - A folder for the given string</li>
- *     <li>{@link #of(URI)} - A folder for the given URI</li>
- *     <li>{@link #of(URL)} - A folder for the given URL</li>
- *     <li>{@link #of(java.io.File)} - A folder for the given Java file</li>
- *     <li>{@link #of(Path)} - A folder for the given NIO path</li>
-=======
  *     <li>{@link #parse(Listener, String)} - A folder for the given string</li>
  *     <li>{@link #from(URI)} - A folder for the given URI</li>
  *     <li>{@link #from(URL)} - A folder for the given URL</li>
  *     <li>{@link #from(java.io.File)} - A folder for the given Java file</li>
  *     <li>{@link #from(Path)} - A folder for the given NIO path</li>
->>>>>>> 8200635c
  * </ul>
  *
  * <p><b>Locations</b></p>
@@ -347,21 +339,13 @@
                 .description("Output folder to write to");
     }
 
-<<<<<<< HEAD
-    public static Folder parse(String path, Object... arguments)
-=======
     public static Folder parse(Listener listener, String path)
->>>>>>> 8200635c
     {
         if (Strings.isEmpty(path))
         {
             return null;
         }
-<<<<<<< HEAD
-        final var filePath = FilePath.parseFilePath(path, arguments);
-=======
         var filePath = FilePath.parseFilePath(listener, path);
->>>>>>> 8200635c
         return filePath == null ? null : new Folder(filePath);
     }
 
@@ -763,11 +747,7 @@
 
     public File file(final String path, Object... arguments)
     {
-<<<<<<< HEAD
-        return file(FilePath.parseFilePath(path, arguments));
-=======
-        return file(FilePath.parseFilePath(this, path));
->>>>>>> 8200635c
+        return file(FilePath.parseFilePath(this, path, arguments));
     }
 
     public FileList files()
