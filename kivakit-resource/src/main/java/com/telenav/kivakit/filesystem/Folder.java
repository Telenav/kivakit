--- conflicted
+++ resolved
@@ -47,11 +47,6 @@
 import com.telenav.kivakit.resource.ResourceFolder;
 import com.telenav.kivakit.resource.ResourceFolderIdentifier;
 import com.telenav.kivakit.resource.ResourceList;
-<<<<<<< HEAD
-=======
-import com.telenav.kivakit.resource.ResourcePath;
->>>>>>> 24533fd8
-import com.telenav.kivakit.resource.ResourcePathed;
 import com.telenav.kivakit.resource.lexakai.DiagramFileSystemFolder;
 import com.telenav.kivakit.resource.lexakai.DiagramResourceService;
 import com.telenav.kivakit.resource.spi.ResourceFolderResolver;
@@ -139,12 +134,8 @@
  *     <li>{@link #oldest()} - The oldest file in this folder</li>
  *     <li>{@link #oldest(Matcher)} - The oldest matching file in this folder</li>
  *     <li>{@link #temporary(FileName)} - A temporary file in this folder with the given name</li>
-<<<<<<< HEAD
+ *     <li>{@link #temporary(FileName, Extension)} - A temporary file in this folder with the given name and extension</li>
  *     <li>{@link #temporaryFolder(FileName)} - A temporary sub-folder with the given name</li>
-=======
- *     <li>{@link #temporary(FileName)} - A temporary sub-folder with the given name</li>
->>>>>>> 24533fd8
- *     <li>{@link #temporary(FileName, Extension)} - A temporary file in this folder with the given name and extension</li>
  * </ul>
  *
  * <p><b>Hierarchy</b></p>
@@ -1065,15 +1056,9 @@
     }
 
     @Override
-<<<<<<< HEAD
     public Resource resource(ResourcePathed name)
     {
         return file((FilePath) name.path());
-=======
-    public Resource resource(ResourcePathed pathed)
-    {
-        return file(pathed);
->>>>>>> 24533fd8
     }
 
     @Override
@@ -1153,15 +1138,12 @@
     }
 
     @Override
-<<<<<<< HEAD
     public File temporary(FileName baseName)
     {
         return (File) ResourceFolder.super.temporary(baseName);
     }
 
     @Override
-=======
->>>>>>> 24533fd8
     public File temporary(FileName baseName, Extension extension)
     {
         synchronized (temporaryLock)
@@ -1180,11 +1162,7 @@
     }
 
     @Override
-<<<<<<< HEAD
     public Folder temporaryFolder(FileName baseName)
-=======
-    public ResourceFolder<?> temporaryFolder(FileName baseName)
->>>>>>> 24533fd8
     {
         synchronized (temporaryLock)
         {
@@ -1201,6 +1179,7 @@
         }
     }
 
+
     @Override
     public String toString()
     {
