////////////////////////////////////////////////////////////////////////////////////////////////////////////////////////
//
// © 2011-2021 Telenav, Inc.
//
// Licensed under the Apache License, Version 2.0 (the "License");
// you may not use this file except in compliance with the License.
// You may obtain a copy of the License at
//
// https://www.apache.org/licenses/LICENSE-2.0
//
// Unless required by applicable law or agreed to in writing, software
// distributed under the License is distributed on an "AS IS" BASIS,
// WITHOUT WARRANTIES OR CONDITIONS OF ANY KIND, either express or implied.
// See the License for the specific language governing permissions and
// limitations under the License.
//
////////////////////////////////////////////////////////////////////////////////////////////////////////////////////////

package com.telenav.kivakit.filesystem;

import com.telenav.kivakit.commandline.ArgumentParser;
import com.telenav.kivakit.commandline.SwitchParser;
import com.telenav.kivakit.conversion.BaseStringConverter;
import com.telenav.kivakit.core.collections.map.VariableMap;
import com.telenav.kivakit.core.collections.set.ObjectSet;
import com.telenav.kivakit.core.ensure.Ensure;
import com.telenav.kivakit.core.logging.Logger;
import com.telenav.kivakit.core.logging.LoggerFactory;
import com.telenav.kivakit.core.messaging.Listener;
import com.telenav.kivakit.core.progress.ProgressReporter;
import com.telenav.kivakit.core.string.Paths;
import com.telenav.kivakit.core.string.Strip;
import com.telenav.kivakit.core.time.Duration;
import com.telenav.kivakit.core.time.Time;
import com.telenav.kivakit.core.value.count.Bytes;
import com.telenav.kivakit.filesystem.local.LocalFile;
import com.telenav.kivakit.filesystem.spi.FileService;
import com.telenav.kivakit.resource.CopyMode;
import com.telenav.kivakit.resource.Extension;
import com.telenav.kivakit.resource.Resource;
import com.telenav.kivakit.resource.ResourceFolder;
import com.telenav.kivakit.resource.ResourceIdentifier;
import com.telenav.kivakit.resource.ResourcePath;
import com.telenav.kivakit.resource.compression.Codec;
import com.telenav.kivakit.resource.lexakai.DiagramFileSystemFile;
import com.telenav.kivakit.resource.lexakai.DiagramResourceService;
import com.telenav.kivakit.resource.spi.ResourceResolver;
import com.telenav.kivakit.resource.writing.BaseWritableResource;
import com.telenav.lexakai.annotations.LexakaiJavadoc;
import com.telenav.lexakai.annotations.UmlClassDiagram;
import com.telenav.lexakai.annotations.associations.UmlAggregation;
import com.telenav.lexakai.annotations.visibility.UmlExcludeMember;

import java.io.InputStream;
import java.io.OutputStream;
import java.net.URI;
import java.nio.charset.Charset;
import java.nio.file.attribute.PosixFilePermission;

import static com.telenav.kivakit.core.collections.set.ObjectSet.objectSet;
import static com.telenav.kivakit.core.ensure.Ensure.ensure;
import static com.telenav.kivakit.core.ensure.Ensure.ensureNotNull;
import static com.telenav.kivakit.core.messaging.Listener.emptyListener;
import static com.telenav.kivakit.filesystem.loader.FileSystemServiceLoader.fileSystem;

/**
 * File abstraction that adds integrates files with the KivaKit resource mini-framework and adds a variety of useful
 * methods. File system service providers for this abstraction are in <i>com.telenav.kivakit.filesystem.local</i> (the
 * local filesystem provider) and in the <i>kivakit-filesystems</i> module.
 *
 * <p>
 * Files can be created with several static factory methods, including:
 *
 * <ul>
 *     <li>{@link #parseFile(Listener listener, String)}</li>
 *     <li>{@link #file(Listener, URI)}</li>
 *     <li>{@link #file(FilePath)}</li>
 *     <li>{@link #file(java.io.File)}</li>
 * </ul>
 *
 * <p>
 * Static methods that produce switch and argument builders are available, and files add the following groups of
 * methods to the base methods provided by {@link BaseWritableResource}.
 * </p>
 *
 * <p><b>Path Methods</b></p>
 *
 * <ul>
 *     <li>{@link #absolute()}</li>
 *     <li>{@link #normalized()}</li>
 *     <li>{@link #messageSource()}</li>
 *     <li>{@link #relativeTo(ResourceFolder)}</li>
 *     <li>{@link #root()}</li>
 * </ul>
 *
 * <p><b>Operations</b></p>
 *
 * <ul>
 *     <li>{@link #chmod(PosixFilePermission...)}</li>
 *     <li>{@link #renameTo(Resource)}</li>
 *     <li>{@link #safeCopyFrom(Resource, CopyMode, ProgressReporter)}</li>
 * </ul>
 *
 * <p><b>Checks</b></p>
 *
 * <ul>
 *     <li>{@link #ensureReadable()}</li>
 *     <li>{@link #ensureWritable()}</li>
 *     <li>{@link #isFile()}</li>
 *     <li>{@link #isFolder()}</li>
 *     <li>{@link #isNewerThan(File)}</li>
 *     <li>{@link #isOlderThan(File)}</li>
 * </ul>
 *
 * <p><b>Conversion Methods</b></p>
 *
 * <ul>
 *     <li>{@link #asFolder()}</li>
 *     <li>{@link #asJavaFile()}</li>
 * </ul>
 *
 * <p><b>Functional Methods</b></p>
 *
 * <ul>
 *     <li>{@link #withBaseName(String)}</li>
 *     <li>{@link #withCharset(Charset)}</li>
 *     <li>{@link #withCodec(Codec)}</li>
 *     <li>{@link #withExtension(Extension)}</li>
 *     <li>{@link #withoutExtension()}</li>
 *     <li>{@link #withoutCompoundExtension()}</li>
 *     <li>{@link #withoutKnownExtensions()}</li>
 *     <li>{@link #withoutOverwriting()}</li>
 * </ul>
 *
 * @author jonathanl (shibo)
 */
@SuppressWarnings({ "SameParameterValue", "unused" })
@UmlClassDiagram(diagram = DiagramFileSystemFile.class)
@LexakaiJavadoc(complete = true)
public class File extends BaseWritableResource implements FileSystemObject
{
    private static final Logger LOGGER = LoggerFactory.newLogger();

    public static PosixFilePermission[] ACCESS_ALL = { PosixFilePermission.OWNER_READ,
            PosixFilePermission.OWNER_WRITE, PosixFilePermission.OWNER_EXECUTE, PosixFilePermission.GROUP_READ,
            PosixFilePermission.GROUP_WRITE, PosixFilePermission.GROUP_EXECUTE, PosixFilePermission.OTHERS_READ,
            PosixFilePermission.OTHERS_WRITE, PosixFilePermission.OTHERS_EXECUTE };

    public static final PosixFilePermission[] ACCESS_775 = { PosixFilePermission.OWNER_READ,
            PosixFilePermission.OWNER_WRITE, PosixFilePermission.OWNER_EXECUTE, PosixFilePermission.GROUP_READ,
            PosixFilePermission.GROUP_WRITE, PosixFilePermission.GROUP_EXECUTE, PosixFilePermission.OTHERS_READ,
            PosixFilePermission.OTHERS_EXECUTE };

    private static long temporaryFileNumber = System.currentTimeMillis();

    public static File file(Listener listener, URI uri)
    {
        // Ensure our many preconditions
        if (!uri.isAbsolute())
        {
            Ensure.illegalArgument("URI is not absolute");
        }
        if (uri.isOpaque())
        {
            Ensure.illegalArgument("URI is not hierarchical");
        }
        var scheme = uri.getScheme();
        if (!"file".equalsIgnoreCase(scheme))
        {
            Ensure.illegalArgument("URI scheme is not \"file\"");
        }
        if (uri.getAuthority() != null)
        {
            Ensure.illegalArgument("URI has an authority component");
        }
        if (uri.getFragment() != null)
        {
            Ensure.illegalArgument("URI has a fragment component");
        }
        if (uri.getQuery() != null)
        {
            Ensure.illegalArgument("URI has a query component");
        }
        var path = uri.getPath();
        if ("".equals(path))
        {
            Ensure.illegalArgument("URI path component is empty");
        }
        path = path.replaceFirst("^/", "");

        var filesystem = fileSystem(listener, FilePath.parseFilePath(listener, path));

        var service = ensureNotNull(filesystem)
                .fileService(FilePath.parseFilePath(listener, path));

        return new File(service);
    }

    public static File file(java.io.File file)
    {
        return parseFile(Listener.throwingListener(), file.getAbsolutePath());
    }

    public static File file(FilePath path)
    {
        var filesystem = fileSystem(Listener.throwingListener(), path);
        return new File(ensureNotNull(filesystem).fileService(path));
    }

    public static ArgumentParser.Builder<File> fileArgumentParser(Listener listener, String description)
    {
        return ArgumentParser.builder(File.class)
                .converter(new File.Converter(LOGGER))
                .description(description);
    }

    public static ArgumentParser.Builder<FileList> fileListArgumentParser(Listener listener,
                                                                          String description,
                                                                          Extension extension)
    {
        return ArgumentParser.builder(FileList.class)
                .converter(new FileList.Converter(LOGGER, extension))
                .description(description);
    }

    public static SwitchParser.Builder<FileList> fileListSwitchParser(Listener listener,
                                                                      String name,
                                                                      String description,
                                                                      Extension extension)
    {
        return SwitchParser.builder(FileList.class)
                .name(name)
                .converter(new FileList.Converter(LOGGER, extension))
                .description(description);
    }

    public static SwitchParser.Builder<FilePath> filePathSwitchParser(Listener listener,
                                                                      String name,
                                                                      String description)
    {
        return SwitchParser.builder(FilePath.class)
                .name(name)
                .converter(new FilePath.Converter(LOGGER))
                .description(description);
    }

    public static SwitchParser.Builder<File> fileSwitchParser(Listener listener,
                                                              String name,
                                                              String description)
    {
        return SwitchParser.builder(File.class)
                .name(name)
                .converter(new File.Converter(LOGGER))
                .description(description);
    }

    public static SwitchParser.Builder<File> inputFileSwitchParser(Listener listener)
    {
        return fileSwitchParser(listener, "input", "The input file to process");
    }

    public static SwitchParser.Builder<File> outputFile(Listener listener)
    {
        return fileSwitchParser(listener, "output", "The output file to target");
    }

    public static File parseFile(Listener listener, String path, VariableMap<String> variables)
    {
        return parseFile(listener, variables.expand(path));
    }

    public static File parseFile(Listener listener, String path)
    {
        // If there is a KivaKit scheme, like "s3", "hdfs" or "java",
        var scheme = Paths.head(path, ":");
        if (scheme != null)
        {
            // parse the rest of the path into a FilePath,
            var filePath = FilePath.parseFilePath(listener, Paths.tail(path, ":"));

            // then prepend the KivaKit scheme to the list of schemes in the parsed FilePath,
            var schemes = filePath.schemes().copy().prepend(scheme);

            // and create the file.
            return File.file(filePath.withSchemes(schemes));
        }

        return File.file(FilePath.parseFilePath(listener, path));
    }

    public static File temporary(Extension extension)
    {
        return Folder.kivakitTemporary().file("temp-" + temporaryFileNumber++ + extension);
    }

    /**
     * Converts to and from {@link File} objects
     *
     * @author jonathanl (shibo)
     */
    @LexakaiJavadoc(complete = true)
    public static class Converter extends BaseStringConverter<File>
    {
        public Converter(Listener listener)
        {
            super(listener, File::parseFile);
        }
    }

    /**
     * Resolves {@link ResourceIdentifier}s that are file paths into file {@link Resource}s.
     *
     * @author jonathanl (shibo)
     */
    @UmlClassDiagram(diagram = DiagramResourceService.class)
    @LexakaiJavadoc(complete = true)
    public static class Resolver implements ResourceResolver
    {
        @Override
        public boolean accepts(ResourceIdentifier identifier)
        {
            if (identifier.identifier().matches("^(http|https|classpath):.*"))
            {
                return false;
            }
            return fileSystem(emptyListener(), FilePath.parseFilePath(this, identifier.identifier())) != null;
        }

        @Override
        public Resource resolve(ResourceIdentifier identifier)
        {
            return File.parseFile(this, identifier.identifier());
        }
    }

    @UmlAggregation(label = "delegates to")
    private final FileService service;

    /**
     * <b>Not public API</b>
     */
    @UmlExcludeMember
    File(FileService file)
    {
        service = file;
    }

    /**
     * <b>Not public API</b>
     */
    @UmlExcludeMember
    private File(File that)
    {
        super(that);
        service = that.service;
    }

    /**
     * @return This file with an absolute path
     */
    public File absolute()
    {
        return File.file(path().absolute());
    }

    @Override
    public Duration age()
    {
        return createdAt().elapsedSince();
    }

    /**
     * @return This file as a folder
     */
    public Folder asFolder()
    {
        return new Folder(service.folderService());
    }

    /**
     * @return This file as a {@link java.io.File}
     */
    @Override
    public java.io.File asJavaFile()
    {
        return service.asJavaFile();
    }

<<<<<<< HEAD
    @Override
    public ObjectSet<Can> can()
    {
        return objectSet(Can.RENAME);
=======
    public java.nio.file.Path asJavaPath()
    {
        return asJavaFile().toPath();
    }

    @Override
    public ObjectSet<Can> can()
    {
        return objectSet(Can.DELETE, Can.RENAME);
>>>>>>> 51478877
    }

    /**
     * Change the access permissions of this file
     *
     * @param permissions The permissions to apply
     * @return True if permissions were successfully changed
     */
    @SuppressWarnings("UnusedReturnValue")
    public boolean chmod(PosixFilePermission... permissions)
    {
        return service.chmod(permissions);
    }

    @Override
    public Time createdAt()
    {
        return service.createdAt();
    }

    /**
     * @return True if this file was deleted
     */
    @Override
    public boolean delete()
    {
        trace("Deleting $", this);
        return service.delete();
    }

    /**
     * Removes any local copy of this file
     */
    @Override
    public void dematerialize()
    {
        trace("De-materializing $", this);
        service.dematerialize();
    }

    /**
     * Reports a validation failure through {@link Ensure#fail()} if this file is not readable. By default, failure
     * throws an exception.
     */
    public File ensureReadable()
    {
        ensure(isReadable());
        return this;
    }

    /**
     * Reports a validation failure through {@link Ensure#fail()} if this file is not writable. By default, failure
     * throws an exception.
     */
    public File ensureWritable()
    {
        service.parentService().mkdirs();
        if (!service.parentService().exists())
        {
            fatal("Parent folder of " + this + " does not exist");
        }
        if (!isWritable())
        {
            chmod(PosixFilePermission.OTHERS_WRITE);
            fatal("Resource " + this + " is not writable");
        }
        return this;
    }

    @Override
    public boolean equals(Object object)
    {
        if (object instanceof File)
        {
            var that = (File) object;
            return path().equals(that.path());
        }
        return false;
    }

    /**
     * @return True if this file exists
     */
    @Override
    public boolean exists()
    {
        return service.exists();
    }

    @Override
    public int hashCode()
    {
        return path().hashCode();
    }

    /**
     * @return True if this is, in fact, a file and not a folder
     */
    public boolean isFile()
    {
        return service.isFile();
    }

    /**
     * @return True if this is actually a folder instead of a file
     */
    public boolean isFolder()
    {
        return service.isFolder();
    }

    /**
     * @return True if this file is newer than the given file
     */
    public boolean isNewerThan(File that)
    {
        return service.modifiedAt().isAfter(that.service.modifiedAt());
    }

    public boolean isNewerThan(Duration duration)
    {
        return age().isLessThan(duration);
    }

    /**
     * @return True if this file exists and has at least one byte in it
     */
    public boolean isNonEmpty()
    {
        return exists() && isLargerThan(Bytes._0);
    }

    /**
     * @return True if this file is older than the given file
     */
    public boolean isOlderThan(File that)
    {
        return service.modifiedAt().isBefore(that.service.modifiedAt());
    }

    public boolean isOlderThan(Duration duration)
    {
        return age().isGreaterThan(duration);
    }

    /**
     * @return True if this file can be read
     */
    @Override
    public boolean isReadable()
    {
        return service.isReadable();
    }

    /**
     * @return True if this file is not on the local host
     */
    @Override
    public boolean isRemote()
    {
        return service.isRemote();
    }

    /**
     * @return True if this file can be written to
     */
    @Override
    public Boolean isWritable()
    {
        return service.isWritable();
    }

    /**
     * Sets the last modified timestamp on this file
     */
    @Override
    public boolean lastModified(Time modified)
    {
        return service.lastModified(modified);
    }

    /**
     * Materializes this file: if the file is remote, it is copied to the local filesystem and that file is returned.
     * Materialization is necessary because some files, such as zip and JAR archives cannot be accessed as resources
     * since they are <i>random access</i>. It is necessary to materialize such files before accessing them. Another
     * reason to materialize a file is to improve performance if a file is to be read more than once.
     *
     * @return This file, or if it is remote, a file on the local filesystem that has the contents of this file
     */
    @Override
    public File materialized(ProgressReporter reporter)
    {
        if (service.isRemote())
        {
            trace("Materializing $", this);
            var resource = service.materialized(reporter);
            if (resource instanceof File)
            {
                return (File) resource;
            }
            if (resource instanceof LocalFile)
            {
                return new File((LocalFile) resource);
            }
            return fatal("Materialized resource must be either a File or a LocalFile");
        }
        else
        {
            return this;
        }
    }

    /**
     * @return The last time of modification of this file
     */
    @Override
    public Time modifiedAt()
    {
        var lastModified = service.modifiedAt();
        trace("Last modified time of $ is $", this, lastModified);
        return lastModified;
    }

    /**
     * @return This file with a normalized path
     * @see ResourcePath#normalized()
     */
    public File normalized()
    {
        return File.file(service.path().normalized());
    }

    @Override
    public InputStream onOpenForReading()
    {
        return service.onOpenForReading();
    }

    @Override
    public OutputStream onOpenForWriting()
    {
        return service.onOpenForWriting();
    }

    /**
     * @return The parent folder that contains this file
     */
    @Override
    public Folder parent()
    {
        return new Folder(service.parentService());
    }

    /**
     * @return The path to this file
     */
    @Override
    public FilePath path()
    {
        return service.path();
    }

    @Override
    public File print(String text)
    {
        return (File) super.print(text);
    }

    @Override
    public File println(String text)
    {
        return (File) super.println(text);
    }

    @Override
    public File relativeTo(final ResourceFolder<?> folder)
    {
        var service = ((Folder) folder).service();
        return File.file(this.service.relativePath(service).withoutTrailingSlash());
    }

    /**
     * Renames this file to the given file. Both files must be on the same filesystem for this method to succeed.
     *
     * @return True if this file was renamed to the given file
     */
    @Override
    @SuppressWarnings("UnusedReturnValue")
    public boolean renameTo(Resource that)
    {
        trace("Rename $ to $", this, that);
        return service.renameTo(((File) that).service);
    }

    /**
     * @return The root folder containing this file
     */
    public Folder root()
    {
        return new Folder(service.root());
    }

    /**
     * Safely copies to this virtual file from the given resource. Copies this readable resource to the given file
     * safely (ensuring that a corrupted copy of the file never exists). This is done by first copying to a temporary
     * file in the same folder. If the copy operation is successful, the destination file is then removed and the
     * temporary file is renamed to the destination file's name.
     */
    public void safeCopyFrom(Resource resource, CopyMode mode, ProgressReporter reporter)
    {
        resource.safeCopyTo(this, mode, reporter);
    }

    /**
     * @return The size of this file
     */
    @Override
    public Bytes sizeInBytes()
    {
        return service.sizeInBytes();
    }

    @Override
    public String toString()
    {
        return service.toString();
    }

    /**
     * @return This file with the given basename (but the same path and extension)
     */
    public File withBaseName(String name)
    {
        var file = File.file(path().parent().withChild(name));
        if (extension() != null)
        {
            return file.withExtension(extension());
        }
        return file;
    }

    /**
     * @return This file with the given {@link Charset}
     */
    public File withCharset(Charset charset)
    {
        var file = new File(this);
        file.charset(charset);
        return file;
    }

    /**
     * @return This file with the given compression / decompression codec
     */
    public File withCodec(Codec codec)
    {
        var file = new File(this);
        file.codec(codec);
        return file;
    }

    /**
     * @return This file with the given extension
     */
    public File withExtension(Extension extension)
    {
        return parseFile(this, path().toString() + extension);
    }

    /**
     * @return This file without any extensions at all, taking into account compound extensions like ".tar.gz"
     */
    @UmlExcludeMember
    public File withoutCompoundExtension()
    {
        var extension = extension();
        if (extension != null)
        {
            var pathString = path().toString();
            var dot = -1;
            for (var index = pathString.length() - 1; index > 0; index--)
            {
                var c = pathString.charAt(index);
                if (c == '.')
                {
                    dot = index;
                }
                if (c == java.io.File.separatorChar)
                {
                    break;
                }
            }
            if (dot > 0)
            {
                return parseFile(this, pathString.substring(0, dot));
            }
        }
        return this;
    }

    /**
     * @return This file with no extension
     */
    public File withoutExtension()
    {
        var extension = extension();
        if (extension != null)
        {
            var withoutExtension = Paths.withoutOptionalSuffix(path().toString(), '.');
            return parseFile(this, withoutExtension);
        }
        return this;
    }

    /**
     * @return This file with any known extensions removed
     */
    @UmlExcludeMember
    public File withoutKnownExtensions()
    {
        var file = this;
        boolean removedOne;
        do
        {
            removedOne = false;
            for (var extension : Extension.known())
            {
                if (file.fileName().endsWith(extension))
                {
                    file = parseFile(this, Strip.ending(path().toString(), extension.toString()));
                    removedOne = true;
                }
            }
        }
        while (removedOne);
        return file;
    }

    /**
     * @return A file that can be written to without overwriting data
     */
    public File withoutOverwriting()
    {
        var count = 1;
        var file = this;
        while (file.exists())
        {
            file = parseFile(this, withoutExtension() + "-" + count + extension());
            count++;
        }
        return file;
    }
}<|MERGE_RESOLUTION|>--- conflicted
+++ resolved
@@ -386,22 +386,15 @@
         return service.asJavaFile();
     }
 
-<<<<<<< HEAD
+    public java.nio.file.Path asJavaPath()
+    {
+        return asJavaFile().toPath();
+    }
+
     @Override
     public ObjectSet<Can> can()
     {
-        return objectSet(Can.RENAME);
-=======
-    public java.nio.file.Path asJavaPath()
-    {
-        return asJavaFile().toPath();
-    }
-
-    @Override
-    public ObjectSet<Can> can()
-    {
         return objectSet(Can.DELETE, Can.RENAME);
->>>>>>> 51478877
     }
 
     /**
