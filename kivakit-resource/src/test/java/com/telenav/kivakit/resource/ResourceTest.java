--- conflicted
+++ resolved
@@ -27,11 +27,7 @@
     @Test
     public void testResolution()
     {
-<<<<<<< HEAD
-        var properties = Resource.resolve("classpath:com/telenav/kivakit/resource/ResourceTest.properties");
-=======
         final var properties = Resource.resolve(this, "classpath:com/telenav/kivakit/resource/ResourceTest.properties");
->>>>>>> e10afa0e
         ensureEqual("b", PropertyMap.load(this, properties).get("a"));
     }
 }