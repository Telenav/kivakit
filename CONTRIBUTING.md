--- conflicted
+++ resolved
@@ -5,11 +5,7 @@
 1. A ticket should be opened describing the bug or feature.
 2. If the contribution will be extensive or will involve a change in architecture, it should be discussed with a committer first.
 3. Feature contributions should be concise and clear, and support the [mission statement](README.md).
-<<<<<<< HEAD
-4. The pull request should be formatted according to Telenav style (see [release/1.5.38](https://github.com/Telenav/telenav-build/blob/release/current/documentation/developing.md))   <!-- [cactus.replacement-branch-name] -->
-=======
 4. The pull request should be formatted according to Telenav style (see [release/1.5.39](https://github.com/Telenav/telenav-build/blob/release/current/documentation/developing.md))   <!-- [cactus.replacement-branch-name] -->
->>>>>>> 3bb51dda
 5. The pull request should not introduce any warnings (see [developing](https://github.com/Telenav/telenav-build/blob/release/current/documentation/developing.md))
 
 Contributions that don't meet these criteria might be fixed by a committer, or the contributor might be asked to fix any issues.