<?xml version="1.0" encoding="UTF-8"?>
<<<<<<< HEAD
<!--/////////////////////////////////////////////////////////////////////////////////////////////////////////////////-->
<!--                                                                                                                 -->
<!--  © 2011-2022 Telenav, Inc.                                                                                      -->
<!--  Licensed under Apache License, Version 2.0                                                                     -->
<!--                                                                                                                 -->
<!--/////////////////////////////////////////////////////////////////////////////////////////////////////////////////-->
=======
<!--
/////////////////////////////////////////////////////////////////////////////////////////////////////////////////
//
// © 2011-2022 Telenav, Inc.
// Licensed under Apache License, Version 2.0
//
/////////////////////////////////////////////////////////////////////////////////////////////////////////////////
-->
>>>>>>> 51478877

<project
     xmlns="http://maven.apache.org/POM/4.0.0"
     xmlns:xsi="http://www.w3.org/2001/XMLSchema-instance"
     xsi:schemaLocation="http://maven.apache.org/POM/4.0.0 http://maven.apache.org/xsd/maven-4.0.0.xsd">

    <modelVersion>4.0.0</modelVersion>

    <parent>
        <groupId>com.telenav.kivakit</groupId>
<<<<<<< HEAD
        <artifactId>superpom</artifactId>
        <version>1.5.1-SNAPSHOT</version>
        <relativePath>../../superpom</relativePath>
=======
        <artifactId>telenav-superpom-kivakit</artifactId>
        <version>2.0.0</version>
        <relativePath/>
>>>>>>> 51478877
    </parent>
    <artifactId>kivakit-network-http</artifactId>
    <version>1.6.0</version>

    <dependencies>

        <!-- KivaKit -->

        <dependency>
            <groupId>${project.groupId}</groupId>
            <artifactId>kivakit-network-core</artifactId>
        </dependency>

        <!-- HTTP -->

        <dependency>
            <groupId>org.apache.httpcomponents</groupId>
            <artifactId>httpclient</artifactId>
        </dependency>

<<<<<<< HEAD
        <dependency>
            <groupId>com.telenav.kivakit</groupId>
            <artifactId>kivakit-test</artifactId>
            <scope>test</scope>
        </dependency>

=======
        <!-- Testing -->

        <dependency>
            <groupId>${project.groupId}</groupId>
            <artifactId>kivakit-testing</artifactId>
            <scope>test</scope>
        </dependency>
>>>>>>> 51478877
    </dependencies>

    <build>
        <plugins>

            <plugin>

                <groupId>org.moditect</groupId>
                <artifactId>moditect-maven-plugin</artifactId>
                <version>${moditect-maven-plugin.version}</version>
                <executions>

                    <execution>

                        <id>add-module-info</id>
                        <phase>package</phase>
                        <goals>
                            <goal>add-module-info</goal>
                        </goals>
                        <configuration>
                            <overwriteExistingFiles>true</overwriteExistingFiles>
                            <module>
                                <moduleInfoFile>src/main/java/module-info.java</moduleInfoFile>
                            </module>
                        </configuration>

                    </execution>

                </executions>

            </plugin>

        </plugins>

    </build>

</project><|MERGE_RESOLUTION|>--- conflicted
+++ resolved
@@ -1,12 +1,4 @@
 <?xml version="1.0" encoding="UTF-8"?>
-<<<<<<< HEAD
-<!--/////////////////////////////////////////////////////////////////////////////////////////////////////////////////-->
-<!--                                                                                                                 -->
-<!--  © 2011-2022 Telenav, Inc.                                                                                      -->
-<!--  Licensed under Apache License, Version 2.0                                                                     -->
-<!--                                                                                                                 -->
-<!--/////////////////////////////////////////////////////////////////////////////////////////////////////////////////-->
-=======
 <!--
 /////////////////////////////////////////////////////////////////////////////////////////////////////////////////
 //
@@ -15,7 +7,6 @@
 //
 /////////////////////////////////////////////////////////////////////////////////////////////////////////////////
 -->
->>>>>>> 51478877
 
 <project
      xmlns="http://maven.apache.org/POM/4.0.0"
@@ -26,16 +17,11 @@
 
     <parent>
         <groupId>com.telenav.kivakit</groupId>
-<<<<<<< HEAD
-        <artifactId>superpom</artifactId>
-        <version>1.5.1-SNAPSHOT</version>
-        <relativePath>../../superpom</relativePath>
-=======
         <artifactId>telenav-superpom-kivakit</artifactId>
         <version>2.0.0</version>
         <relativePath/>
->>>>>>> 51478877
     </parent>
+
     <artifactId>kivakit-network-http</artifactId>
     <version>1.6.0</version>
 
@@ -55,14 +41,6 @@
             <artifactId>httpclient</artifactId>
         </dependency>
 
-<<<<<<< HEAD
-        <dependency>
-            <groupId>com.telenav.kivakit</groupId>
-            <artifactId>kivakit-test</artifactId>
-            <scope>test</scope>
-        </dependency>
-
-=======
         <!-- Testing -->
 
         <dependency>
@@ -70,7 +48,6 @@
             <artifactId>kivakit-testing</artifactId>
             <scope>test</scope>
         </dependency>
->>>>>>> 51478877
     </dependencies>
 
     <build>
