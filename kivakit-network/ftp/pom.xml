<!--/////////////////////////////////////////////////////////////////////////////////////////////////////////////////-->
<!--                                                                                                                 -->
<!--  © 2011-2021 Telenav, Inc.                                                                                      -->
<!--  Licensed under Apache License, Version 2.0                                                                     -->
<!--                                                                                                                 -->
<!--/////////////////////////////////////////////////////////////////////////////////////////////////////////////////-->

<project xmlns:xsi = "http://www.w3.org/2001/XMLSchema-instance" xmlns = "http://maven.apache.org/POM/4.0.0"
         xsi:schemaLocation = "http://maven.apache.org/POM/4.0.0 http://maven.apache.org/xsd/maven-4.0.0.xsd">

    <parent>
        <groupId>com.telenav.kivakit</groupId>
        <artifactId>kivakit-network</artifactId>
        <version>1.1.0-SNAPSHOT</version>
    </parent>

    <name>KivaKit - Network - FTP</name>

    <modelVersion>4.0.0</modelVersion>
    <artifactId>kivakit-network-ftp</artifactId>
    <packaging>jar</packaging>

    <dependencies>

        <!-- KivaKit -->

        <dependency>
            <groupId>com.telenav.kivakit</groupId>
            <artifactId>kivakit-network-core</artifactId>
        </dependency>

        <!-- FTP -->

        <dependency>
            <groupId>commons-net</groupId>
            <artifactId>commons-net</artifactId>
<<<<<<< HEAD
            <version>3.0.1</version>
            <scope>compile</scope>
=======
>>>>>>> dc2f9510
        </dependency>
        <dependency>
            <groupId>com.jcraft</groupId>
            <artifactId>jsch</artifactId>
        </dependency>
        <dependency>
            <groupId>sshtools</groupId>
            <artifactId>j2ssh-core</artifactId>
        </dependency>

    </dependencies>

</project><|MERGE_RESOLUTION|>--- conflicted
+++ resolved
@@ -34,11 +34,6 @@
         <dependency>
             <groupId>commons-net</groupId>
             <artifactId>commons-net</artifactId>
-<<<<<<< HEAD
-            <version>3.0.1</version>
-            <scope>compile</scope>
-=======
->>>>>>> dc2f9510
         </dependency>
         <dependency>
             <groupId>com.jcraft</groupId>
