[//]: # (start-user-text)

<!--suppress HtmlUnknownTarget, HtmlRequiredAltAttribute -->

<a href="https://www.kivakit.org">
<img src="https://telenav.github.io/telenav-assets/images/icons/web-32.png" srcset="https://telenav.github.io/telenav-assets/images/icons/web-32-2x.png 2x"/>
</a>
&nbsp;
<a href="https://twitter.com/openkivakit">
<img src="https://telenav.github.io/telenav-assets/images/logos/twitter/twitter-32.png" srcset="https://telenav.github.io/telenav-assets/images/logos/twitter/twitter-32-2x.png 2x"/>
</a>
&nbsp;
<a href="https://kivakit.zulipchat.com">
<img src="https://telenav.github.io/telenav-assets/images/logos/zulip/zulip-32.png" srcset="https://telenav.github.io/telenav-assets/images/logos/zulip/zulip-32-2x.png 2x"/>
</a>
&nbsp;
<a href="https://state-of-the-art.org">
<img src="https://telenav.github.io/telenav-assets/images/icons/blog-32.png" srcset="https://telenav.github.io/telenav-assets/images/icons/blog-32-2x.png 2x"/>
</a>

<p></p>

<img src="https://telenav.github.io/telenav-assets/images/backgrounds/kivakit-background.png" srcset="https://telenav.github.io/telenav-assets/images/backgrounds/kivakit-background-2x.png 2x"/>

[//]: # (end-user-text)

# kivakit 1.6.0 &nbsp;&nbsp; <img src="https://telenav.github.io/telenav-assets/images/logos/kivakit/kivakit-64.png" srcset="https://telenav.github.io/telenav-assets/images/logos/kivakit/kivakit-64-2x.png 2x"/>

KivaKit (KEE-vah-KIT) is a set of integrated Java mini-frameworks that are potentially needed by any application or server.

<img src="https://telenav.github.io/telenav-assets/images/separators/horizontal-line-512.png" srcset="https://telenav.github.io/telenav-assets/images/separators/horizontal-line-512-2x.png 2x"/>

[//]: # (start-user-text)

<img src="https://telenav.github.io/telenav-assets/images/diagrams/mini-frameworks.svg" width="702"/>  

<br/> 
<br/>

<img src="https://telenav.github.io/telenav-assets/images/separators/horizontal-line-512.png" srcset="https://telenav.github.io/telenav-assets/images/separators/horizontal-line-512-2x.png 2x"/>

### Quick Start <a name = "quick-start"></a>&nbsp; <img src="https://telenav.github.io/telenav-assets/images/icons/rocket-32.png" srcset="https://telenav.github.io/telenav-assets/images/icons/rocket-32-2x.png 2x"/>

[**About KivaKit**](#about)  
[**Tutorial Articles**](https://state-of-the-art.org/)  
[**Example Code**](https://github.com/Telenav/kivakit-examples)  
[**How to Build This Project**](https://github.com/Telenav/telenav-build/blob/develop/documentation/building.md) <!-- [branch-name] --> 


### Index <a name = "index"></a>

[**Welcome!**](#welcome)  
[**About KivaKit**](#about-kivakit)  
[**Setup and Build**](#setup-and-build)  
[**Reference**](#reference)  
[**Project Resources**](#project-resources)  
[**Development**](#development)  

<img src="https://telenav.github.io/telenav-assets/images/separators/horizontal-line-128.png" srcset="https://telenav.github.io/telenav-assets/images/separators/horizontal-line-128-2x.png 2x"/>

### Welcome <a name = "welcome"></a>! <a name = "welcome"></a> &nbsp; <img src="https://telenav.github.io/telenav-assets/images/icons/stars-32.png" srcset="https://telenav.github.io/telenav-assets/images/icons/stars-32-2x.png 2x"/>

*Perfection is achieved, not when there is nothing more to add, but when there is nothing left to take away.*

&nbsp; &nbsp; &nbsp; &nbsp; &mdash; Antoine de Saint-Exup&eacute;ry

> *The mission of KivaKit is to accelerate the development of Java software through the use of integrated, modular, object-oriented design.*

KivaKit extends the JDK to provide quick and easy solutions to common everyday software problems. It does this by providing new abstractions and APIs, and by simplifying existing APIs.

KivaKit is composed of a number of nested sub-projects that are Java 11+ modules. These modules address different areas of concern in developing Java applications. The resources below will help you to get started.

<a name = "about"></a>
<img src="https://telenav.github.io/telenav-assets/images/separators/horizontal-line-512.png" srcset="https://telenav.github.io/telenav-assets/images/separators/horizontal-line-512-2x.png 2x"/>

### About KivaKit <a name = "about-kivakit"></a>

KivaKit is designed for use in everyday software development. KivaKit APIs work together through a set of common interfaces and components to provide a consistent and powerful development experience. Documentation and examples are provided, but much of KivaKit's functionality can also be discovered with class searching and autocomplete, because it was designed to be used in that way.

#### What is it?

KivaKit is a collection of bite-sized Java development mini-frameworks that play well together. Using one part of KivaKit makes using other parts easier. Work with just the parts you need.

#### Why use it?

KivaKit accelerates development and makes code simpler, safer and clearer. KivaKit increases modularity and code reuse.

#### What can it do?

KivaKit helps you to:

- *Discover and connect* components and services
- *Encapsulate* components and decrease tight coupling
- *Configure* components, applications and web servers
- *Access* local and network resources uniformly
- *Convert* arguments, switches and textual data into objects
- *Validate, serialize and log* data of all kinds

<img src="https://telenav.github.io/telenav-assets/images/separators/horizontal-line-128.png" srcset="https://telenav.github.io/telenav-assets/images/separators/horizontal-line-128-2x.png 2x"/>

### KivaKit Reading List <a name = "kivakit-reading"></a> &nbsp; <img src="https://telenav.github.io/telenav-assets/images/icons/books-24.png" srcset="https://telenav.github.io/telenav-assets/images/icons/books-24-2x.png 2x"/>

#### Key Articles (23 minutes):

[Messaging (5 minutes)](https://medium.com/p/2badb679345e)  
[Mixins in Java (4 minutes)](https://medium.com/p/d26f2a2c9b4)  
[Microservices (4 minutes)](https://medium.com/p/b5067cd26b60)  
[Components (3 minutes)](https://medium.com/p/7d946a10b353)  
[Logging (4 minutes)](https://medium.com/p/703c5f09a708)  
[Converters (3 minutes)](https://towardsdev.com/kivakit-type-conversion-a3ab264c2ac0)  

#### More Articles (35 minutes, optional):

[Visualizing Kivakit (1 minute)](https://medium.com/@jonathanlocke/visualizing-kivakit-b60e7bb31a9f)  
[In-depth (21 minutes)](https://towardsdev.com/the-kivakit-microservices-framework-3cd1d064107c)  
[Monads (6 minutes, draft)](https://medium.com/@jonathanlocke/how-kivakit-makes-monads-easy-part-one-maybe-73c819f9ad3b)  
[Object-Orientation (3 minutes)](https://medium.com/p/595c182d817c)

### Setup and Build <a name = "setup-and-build"></a> &nbsp; <img src="https://telenav.github.io/telenav-assets/images/icons/box-24.png" srcset="https://telenav.github.io/telenav-assets/images/icons/box-24-2x.png 2x"/>

<<<<<<< HEAD
[**Initial Setup**](https://github.com/Telenav/telenav-build/blob/develop/documentation/initial-setup.md)  <!-- [branch-name] -->  
[**Building**](https://github.com/Telenav/telenav-build/blob/develop/documentation/building.md)  <!-- [branch-name] -->  
=======
[**Initial Setup**](https://github.com/Telenav/telenav-build/blob/master/documentation/initial-setup-instructions.md)  <!-- [branch-name] -->  
[**Building**](https://github.com/Telenav/telenav-build/blob/master/documentation/building.md)  <!-- [branch-name] -->  
>>>>>>> c5b37584

### Development <a name = "development"></a> &nbsp; <img src="https://telenav.github.io/telenav-assets/images/icons/gears-32.png" srcset="https://telenav.github.io/telenav-assets/images/icons/gears-32-2x.png 2x"/>

[**Developing**](https://github.com/Telenav/telenav-build/blob/develop/documentation/developing.md) <!-- [branch-name] -->  
[**Releasing**](https://github.com/Telenav/telenav-build/blob/develop/documentation/releasing.md) <!-- [branch-name] -->

### Downloads <a name = "downloads"></a>&nbsp; <img src="https://telenav.github.io/telenav-assets/images/icons/down-arrow-24.png" srcset="https://telenav.github.io/telenav-assets/images/icons/down-arrow-24-2x.png 2x"/>

[**Java 17**](https://www.oracle.com/java/technologies/javase/jdk17-archive-downloads.html)  
[**Maven**](https://maven.apache.org/download.cgi)  
[**IntelliJ**](https://www.jetbrains.com/idea/download/)

### Reference <a name = "reference"></a>&nbsp; <img src="https://telenav.github.io/telenav-assets/images/icons/books-24.png" srcset="https://telenav.github.io/telenav-assets/images/icons/books-24-2x.png 2x"/>

[**Javadoc**](https://www.kivakit.org/1.6.0/javadoc/kivakit)  
[**CodeFlowers**](https://www.kivakit.org/1.6.0/codeflowers/site/index.html)  
[**System Properties**](documentation/markdown/kivakit-system-properties.md)

### Project Resources <a name = "project-resources"></a> &nbsp; <img src="https://telenav.github.io/telenav-assets/images/icons/water-24.png" srcset="https://telenav.github.io/telenav-assets/images/icons/water-24-2x.png 2x"/>

| Resource            | Description                                                                                                                                                                           |
|---------------------|---------------------------------------------------------------------------------------------------------------------------------------------------------------------------------------|
| *Project Name*      | KivaKit                                                                                                                                                                               |
| *Summary*           | A collection of mini-frameworks that extend and simplify the JDK and other common APIs                                                                                                |
| *License*           | [Apache License, Version 2.0](LICENSE)                                                                                                                                                |
| *Related Projects*  | [kivakit-examples](https://github.com/Telenav/kivakit-examples), [kivakit-extensions](https://github.com/Telenav/kivakit), [kivakit-stuff](https://github.com/Telenav/kivakit-stuff)  |
| *Javadoc Coverage*  | <img src="https://telenav.github.io/telenav-assets/images/meters/meter-90-96.png" srcset="https://telenav.github.io/telenav-assets/images/meters/meter-90-96-2x.png 2x"/>             |
| *Setup*             | [Step-by-step setup instructions](https://github.com/Telenav/telenav-build/blob/develop/documentation/initial-setup-instructions.md) <!-- [branch-name] -->                            |
| *GitHub*            | [GitHub project home page](https://github.com/Telenav/kivakit)                                                                                                                        |
| *Code*              | `git clone https://github.com/Telenav/kivakit.git`                                                                                                                                    |
| *Project Lead*      | Jonathan Locke (Luo, Shibo) <br/> [jonathanl@telenav.com](mailto:jonathanl@telenav.com)                                                                                               |
| *Administrator*     | Jonathan Locke (Luo, Shibo) <br/> [jonathanl@telenav.com](mailto:jonathanl@telenav.com)                                                                                               |
| *Email*             | [kivakit@telenav.com](mailto:kivakit@telenav.com)                                                                                                                                     |
| *Chat*              | [Zulip](https://kivakit.zulip.com)                                                                                                                                                    |
| *Twitter*           | [@OpenKivaKit](https://twitter.com/openkivakit)                                                                                                                                       |
| *Issues*            | [GitHub Issues](https://github.com/Telenav/kivakit/issues)                                                                                                                            |

[//]: # (end-user-text)

### Sub-Projects <a name = "projects"></a> &nbsp; <img src="https://telenav.github.io/telenav-assets/images/icons/diagram-32.png" srcset="https://telenav.github.io/telenav-assets/images/icons/diagram-32-2x.png 2x"/>

[**kivakit-application**](kivakit-application/README.md)  
[**kivakit-collections**](kivakit-collections/README.md)  
[**kivakit-commandline**](kivakit-commandline/README.md)  
[**kivakit-component**](kivakit-component/README.md)  
[**kivakit-conversion**](kivakit-conversion/README.md)  
[**kivakit-core**](kivakit-core/README.md)  
[**kivakit-extraction**](kivakit-extraction/README.md)  
[**kivakit-interfaces**](kivakit-interfaces/README.md)  
[**kivakit-internal**](kivakit-internal/README.md)  
[**kivakit-mixins**](kivakit-mixins/README.md)  
[**kivakit-network**](kivakit-network/README.md)  
[**kivakit-resource**](kivakit-resource/README.md)  
[**kivakit-serialization**](kivakit-serialization/README.md)  
[**kivakit-settings**](kivakit-settings/README.md)  
[**kivakit-testing**](kivakit-testing/README.md)  
[**kivakit-validation**](kivakit-validation/README.md)  

<img src="https://telenav.github.io/telenav-assets/images/separators/horizontal-line-128.png" srcset="https://telenav.github.io/telenav-assets/images/separators/horizontal-line-128-2x.png 2x"/>

### Javadoc Coverage <a name = "javadoc-coverage"></a> &nbsp; <img src="https://telenav.github.io/telenav-assets/images/icons/bargraph-24.png" srcset="https://telenav.github.io/telenav-assets/images/icons/bargraph-24-2x.png 2x"/>

&nbsp; <img src="https://telenav.github.io/telenav-assets/images/meters/meter-80-96.png" srcset="https://telenav.github.io/telenav-assets/images/meters/meter-80-96-2x.png 2x"/>
 &nbsp; &nbsp; [**kivakit-application**](kivakit-application/README.md)  
&nbsp; <img src="https://telenav.github.io/telenav-assets/images/meters/meter-70-96.png" srcset="https://telenav.github.io/telenav-assets/images/meters/meter-70-96-2x.png 2x"/>
 &nbsp; &nbsp; [**kivakit-collections**](kivakit-collections/README.md)  
&nbsp; <img src="https://telenav.github.io/telenav-assets/images/meters/meter-80-96.png" srcset="https://telenav.github.io/telenav-assets/images/meters/meter-80-96-2x.png 2x"/>
 &nbsp; &nbsp; [**kivakit-commandline**](kivakit-commandline/README.md)  
&nbsp; <img src="https://telenav.github.io/telenav-assets/images/meters/meter-80-96.png" srcset="https://telenav.github.io/telenav-assets/images/meters/meter-80-96-2x.png 2x"/>
 &nbsp; &nbsp; [**kivakit-component**](kivakit-component/README.md)  
&nbsp; <img src="https://telenav.github.io/telenav-assets/images/meters/meter-60-96.png" srcset="https://telenav.github.io/telenav-assets/images/meters/meter-60-96-2x.png 2x"/>
 &nbsp; &nbsp; [**kivakit-conversion**](kivakit-conversion/README.md)  
&nbsp; <img src="https://telenav.github.io/telenav-assets/images/meters/meter-70-96.png" srcset="https://telenav.github.io/telenav-assets/images/meters/meter-70-96-2x.png 2x"/>
 &nbsp; &nbsp; [**kivakit-core**](kivakit-core/README.md)  
&nbsp; <img src="https://telenav.github.io/telenav-assets/images/meters/meter-80-96.png" srcset="https://telenav.github.io/telenav-assets/images/meters/meter-80-96-2x.png 2x"/>
 &nbsp; &nbsp; [**kivakit-extraction**](kivakit-extraction/README.md)  
&nbsp; <img src="https://telenav.github.io/telenav-assets/images/meters/meter-80-96.png" srcset="https://telenav.github.io/telenav-assets/images/meters/meter-80-96-2x.png 2x"/>
 &nbsp; &nbsp; [**kivakit-interfaces**](kivakit-interfaces/README.md)  
&nbsp; <img src="https://telenav.github.io/telenav-assets/images/meters/meter-90-96.png" srcset="https://telenav.github.io/telenav-assets/images/meters/meter-90-96-2x.png 2x"/>
 &nbsp; &nbsp; [**kivakit-internal-testing**](kivakit-internal/testing/README.md)  
&nbsp; <img src="https://telenav.github.io/telenav-assets/images/meters/meter-50-96.png" srcset="https://telenav.github.io/telenav-assets/images/meters/meter-50-96-2x.png 2x"/>
 &nbsp; &nbsp; [**kivakit-internal-tests-core**](kivakit-internal/tests/core/README.md)  
&nbsp; <img src="https://telenav.github.io/telenav-assets/images/meters/meter-50-96.png" srcset="https://telenav.github.io/telenav-assets/images/meters/meter-50-96-2x.png 2x"/>
 &nbsp; &nbsp; [**kivakit-internal-tests-resource**](kivakit-internal/tests/resource/README.md)  
&nbsp; <img src="https://telenav.github.io/telenav-assets/images/meters/meter-80-96.png" srcset="https://telenav.github.io/telenav-assets/images/meters/meter-80-96-2x.png 2x"/>
 &nbsp; &nbsp; [**kivakit-mixins**](kivakit-mixins/README.md)  
&nbsp; <img src="https://telenav.github.io/telenav-assets/images/meters/meter-80-96.png" srcset="https://telenav.github.io/telenav-assets/images/meters/meter-80-96-2x.png 2x"/>
 &nbsp; &nbsp; [**kivakit-network-core**](kivakit-network/core/README.md)  
&nbsp; <img src="https://telenav.github.io/telenav-assets/images/meters/meter-80-96.png" srcset="https://telenav.github.io/telenav-assets/images/meters/meter-80-96-2x.png 2x"/>
 &nbsp; &nbsp; [**kivakit-network-email**](kivakit-network/email/README.md)  
&nbsp; <img src="https://telenav.github.io/telenav-assets/images/meters/meter-80-96.png" srcset="https://telenav.github.io/telenav-assets/images/meters/meter-80-96-2x.png 2x"/>
 &nbsp; &nbsp; [**kivakit-network-ftp**](kivakit-network/ftp/README.md)  
&nbsp; <img src="https://telenav.github.io/telenav-assets/images/meters/meter-80-96.png" srcset="https://telenav.github.io/telenav-assets/images/meters/meter-80-96-2x.png 2x"/>
 &nbsp; &nbsp; [**kivakit-network-http**](kivakit-network/http/README.md)  
&nbsp; <img src="https://telenav.github.io/telenav-assets/images/meters/meter-30-96.png" srcset="https://telenav.github.io/telenav-assets/images/meters/meter-30-96-2x.png 2x"/>
 &nbsp; &nbsp; [**kivakit-network-socket**](kivakit-network/socket/README.md)  
&nbsp; <img src="https://telenav.github.io/telenav-assets/images/meters/meter-90-96.png" srcset="https://telenav.github.io/telenav-assets/images/meters/meter-90-96-2x.png 2x"/>
 &nbsp; &nbsp; [**kivakit-resource**](kivakit-resource/README.md)  
&nbsp; <img src="https://telenav.github.io/telenav-assets/images/meters/meter-80-96.png" srcset="https://telenav.github.io/telenav-assets/images/meters/meter-80-96-2x.png 2x"/>
 &nbsp; &nbsp; [**kivakit-serialization-core**](kivakit-serialization/core/README.md)  
&nbsp; <img src="https://telenav.github.io/telenav-assets/images/meters/meter-70-96.png" srcset="https://telenav.github.io/telenav-assets/images/meters/meter-70-96-2x.png 2x"/>
 &nbsp; &nbsp; [**kivakit-serialization-gson**](kivakit-serialization/gson/README.md)  
&nbsp; <img src="https://telenav.github.io/telenav-assets/images/meters/meter-70-96.png" srcset="https://telenav.github.io/telenav-assets/images/meters/meter-70-96-2x.png 2x"/>
 &nbsp; &nbsp; [**kivakit-serialization-kryo**](kivakit-serialization/kryo/README.md)  
&nbsp; <img src="https://telenav.github.io/telenav-assets/images/meters/meter-50-96.png" srcset="https://telenav.github.io/telenav-assets/images/meters/meter-50-96-2x.png 2x"/>
 &nbsp; &nbsp; [**kivakit-serialization-kryo-testing**](kivakit-serialization/kryo-testing/README.md)  
&nbsp; <img src="https://telenav.github.io/telenav-assets/images/meters/meter-90-96.png" srcset="https://telenav.github.io/telenav-assets/images/meters/meter-90-96-2x.png 2x"/>
 &nbsp; &nbsp; [**kivakit-serialization-properties**](kivakit-serialization/properties/README.md)  
&nbsp; <img src="https://telenav.github.io/telenav-assets/images/meters/meter-80-96.png" srcset="https://telenav.github.io/telenav-assets/images/meters/meter-80-96-2x.png 2x"/>
 &nbsp; &nbsp; [**kivakit-settings**](kivakit-settings/README.md)  
&nbsp; <img src="https://telenav.github.io/telenav-assets/images/meters/meter-50-96.png" srcset="https://telenav.github.io/telenav-assets/images/meters/meter-50-96-2x.png 2x"/>
 &nbsp; &nbsp; [**kivakit-testing**](kivakit-testing/README.md)  
&nbsp; <img src="https://telenav.github.io/telenav-assets/images/meters/meter-90-96.png" srcset="https://telenav.github.io/telenav-assets/images/meters/meter-90-96-2x.png 2x"/>
 &nbsp; &nbsp; [**kivakit-validation**](kivakit-validation/README.md)

[//]: # (start-user-text)

<img src="https://telenav.github.io/telenav-assets/images/separators/horizontal-line-512.png" srcset="https://telenav.github.io/telenav-assets/images/separators/horizontal-line-512-2x.png 2x"/>

[**Issues**](https://github.com/Telenav/kivakit/issues) |
[**Change Log**](change-log.md) | 
[**Published Releases**](https://repo1.maven.org/maven2/com/telenav/kivakit/) | 
[**Javadoc Coverage**](#javadoc-coverage) | 
[**Java 17+ Migration Notes**](https://github.com/Telenav/telenav-build/blob/develop/documentation/java-migration-notes.md)  <!-- [branch-name] --> | 
[**Downloads**](#downloads)

[//]: # (end-user-text)

<img src="https://telenav.github.io/telenav-assets/images/separators/horizontal-line-512.png" srcset="https://telenav.github.io/telenav-assets/images/separators/horizontal-line-512-2x.png 2x"/>

<sub>Copyright &#169; 2011-2021 [Telenav](https://telenav.com), Inc. Distributed under [Apache License, Version 2.0](LICENSE)</sub>  
<sub>This documentation was generated by [Lexakai](https://www.lexakai.org). UML diagrams courtesy of [PlantUML](https://plantuml.com).</sub><|MERGE_RESOLUTION|>--- conflicted
+++ resolved
@@ -118,13 +118,8 @@
 
 ### Setup and Build <a name = "setup-and-build"></a> &nbsp; <img src="https://telenav.github.io/telenav-assets/images/icons/box-24.png" srcset="https://telenav.github.io/telenav-assets/images/icons/box-24-2x.png 2x"/>
 
-<<<<<<< HEAD
 [**Initial Setup**](https://github.com/Telenav/telenav-build/blob/develop/documentation/initial-setup.md)  <!-- [branch-name] -->  
 [**Building**](https://github.com/Telenav/telenav-build/blob/develop/documentation/building.md)  <!-- [branch-name] -->  
-=======
-[**Initial Setup**](https://github.com/Telenav/telenav-build/blob/master/documentation/initial-setup-instructions.md)  <!-- [branch-name] -->  
-[**Building**](https://github.com/Telenav/telenav-build/blob/master/documentation/building.md)  <!-- [branch-name] -->  
->>>>>>> c5b37584
 
 ### Development <a name = "development"></a> &nbsp; <img src="https://telenav.github.io/telenav-assets/images/icons/gears-32.png" srcset="https://telenav.github.io/telenav-assets/images/icons/gears-32-2x.png 2x"/>
 
@@ -145,22 +140,22 @@
 
 ### Project Resources <a name = "project-resources"></a> &nbsp; <img src="https://telenav.github.io/telenav-assets/images/icons/water-24.png" srcset="https://telenav.github.io/telenav-assets/images/icons/water-24-2x.png 2x"/>
 
-| Resource            | Description                                                                                                                                                                           |
-|---------------------|---------------------------------------------------------------------------------------------------------------------------------------------------------------------------------------|
-| *Project Name*      | KivaKit                                                                                                                                                                               |
-| *Summary*           | A collection of mini-frameworks that extend and simplify the JDK and other common APIs                                                                                                |
-| *License*           | [Apache License, Version 2.0](LICENSE)                                                                                                                                                |
-| *Related Projects*  | [kivakit-examples](https://github.com/Telenav/kivakit-examples), [kivakit-extensions](https://github.com/Telenav/kivakit), [kivakit-stuff](https://github.com/Telenav/kivakit-stuff)  |
-| *Javadoc Coverage*  | <img src="https://telenav.github.io/telenav-assets/images/meters/meter-90-96.png" srcset="https://telenav.github.io/telenav-assets/images/meters/meter-90-96-2x.png 2x"/>             |
-| *Setup*             | [Step-by-step setup instructions](https://github.com/Telenav/telenav-build/blob/develop/documentation/initial-setup-instructions.md) <!-- [branch-name] -->                            |
-| *GitHub*            | [GitHub project home page](https://github.com/Telenav/kivakit)                                                                                                                        |
-| *Code*              | `git clone https://github.com/Telenav/kivakit.git`                                                                                                                                    |
-| *Project Lead*      | Jonathan Locke (Luo, Shibo) <br/> [jonathanl@telenav.com](mailto:jonathanl@telenav.com)                                                                                               |
-| *Administrator*     | Jonathan Locke (Luo, Shibo) <br/> [jonathanl@telenav.com](mailto:jonathanl@telenav.com)                                                                                               |
-| *Email*             | [kivakit@telenav.com](mailto:kivakit@telenav.com)                                                                                                                                     |
-| *Chat*              | [Zulip](https://kivakit.zulip.com)                                                                                                                                                    |
-| *Twitter*           | [@OpenKivaKit](https://twitter.com/openkivakit)                                                                                                                                       |
-| *Issues*            | [GitHub Issues](https://github.com/Telenav/kivakit/issues)                                                                                                                            |
+| Resource            | Description                                                                                                                                                                          |
+|---------------------|--------------------------------------------------------------------------------------------------------------------------------------------------------------------------------------|
+| *Project Name*      | KivaKit                                                                                                                                                                              |
+| *Summary*           | A collection of mini-frameworks that extend and simplify the JDK and other common APIs                                                                                               |
+| *License*           | [Apache License, Version 2.0](LICENSE)                                                                                                                                               |
+| *Related Projects*  | [kivakit-examples](https://github.com/Telenav/kivakit-examples), [kivakit-extensions](https://github.com/Telenav/kivakit), [kivakit-stuff](https://github.com/Telenav/kivakit-stuff) |
+| *Javadoc Coverage*  | <img src="https://telenav.github.io/telenav-assets/images/meters/meter-90-96.png" srcset="https://telenav.github.io/telenav-assets/images/meters/meter-90-96-2x.png 2x"/>            |
+| *Setup*             | [Step-by-step setup instructions](https://github.com/Telenav/telenav-build/blob/develop/documentation/initial-setup-instructions.md) <!-- [branch-name] -->                          |
+| *GitHub*            | [GitHub project home page](https://github.com/Telenav/kivakit)                                                                                                                       |
+| *Code*              | `git clone https://github.com/Telenav/kivakit.git`                                                                                                                                   |
+| *Project Lead*      | Jonathan Locke (Luo, Shibo) <br/> [jonathanl@telenav.com](mailto:jonathanl@telenav.com)                                                                                              |
+| *Administrator*     | Jonathan Locke (Luo, Shibo) <br/> [jonathanl@telenav.com](mailto:jonathanl@telenav.com)                                                                                              |
+| *Email*             | [kivakit@telenav.com](mailto:kivakit@telenav.com)                                                                                                                                    |
+| *Chat*              | [Zulip](https://kivakit.zulip.com)                                                                                                                                                   |
+| *Twitter*           | [@OpenKivaKit](https://twitter.com/openkivakit)                                                                                                                                      |
+| *Issues*            | [GitHub Issues](https://github.com/Telenav/kivakit/issues)                                                                                                                           |
 
 [//]: # (end-user-text)
 
