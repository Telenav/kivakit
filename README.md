--- conflicted
+++ resolved
@@ -38,11 +38,7 @@
 [**KivaKit Articles**](#kivakit-reading-list)  
 [**Tutorial Articles**](https://state-of-the-art.org/)  
 [**Example Code**](https://github.com/Telenav/kivakit-examples)  
-<<<<<<< HEAD
-[**How to Build This Project**](https://github.com/Telenav/telenav-build/blob/release/1.5.38/documentation/building.md) <!-- [cactus.replacement-branch-name] --> 
-=======
 [**How to Build This Project**](https://github.com/Telenav/telenav-build/blob/release/1.5.39/documentation/building.md) <!-- [cactus.replacement-branch-name] --> 
->>>>>>> 3bb51dda
 
 ### Index <a name = "index"></a>
 
@@ -115,15 +111,6 @@
 
 ### Setup and Build <a name = "setup-and-build"></a> &nbsp; <img src="https://telenav.github.io/telenav-assets/images/icons/box-24.png" srcset="https://telenav.github.io/telenav-assets/images/icons/box-24-2x.png 2x"/>
 
-<<<<<<< HEAD
-[**Initial Setup**](https://github.com/Telenav/telenav-build/blob/release/1.5.38/documentation/initial-setup-instructions.md)  <!-- [cactus.replacement-branch-name] -->  
-[**Building**](https://github.com/Telenav/telenav-build/blob/release/1.5.38/documentation/building.md)  <!-- [cactus.replacement-branch-name] -->  
-
-### Development <a name = "development"></a> &nbsp; <img src="https://telenav.github.io/telenav-assets/images/icons/gears-32.png" srcset="https://telenav.github.io/telenav-assets/images/icons/gears-32-2x.png 2x"/>
-
-[**Developing**](https://github.com/Telenav/telenav-build/blob/release/1.5.38/documentation/developing.md) <!-- [cactus.replacement-branch-name] -->  
-[**Releasing**](https://github.com/Telenav/telenav-build/blob/release/1.5.38/documentation/releasing.md) <!-- [cactus.replacement-branch-name] -->
-=======
 [**Initial Setup**](https://github.com/Telenav/telenav-build/blob/release/1.5.39/documentation/initial-setup-instructions.md)  <!-- [cactus.replacement-branch-name] -->  
 [**Building**](https://github.com/Telenav/telenav-build/blob/release/1.5.39/documentation/building.md)  <!-- [cactus.replacement-branch-name] -->  
 
@@ -131,7 +118,6 @@
 
 [**Developing**](https://github.com/Telenav/telenav-build/blob/release/1.5.39/documentation/developing.md) <!-- [cactus.replacement-branch-name] -->  
 [**Releasing**](https://github.com/Telenav/telenav-build/blob/release/1.5.39/documentation/releasing.md) <!-- [cactus.replacement-branch-name] -->
->>>>>>> 3bb51dda
 
 ### Downloads <a name = "downloads"></a>&nbsp; <img src="https://telenav.github.io/telenav-assets/images/icons/down-arrow-24.png" srcset="https://telenav.github.io/telenav-assets/images/icons/down-arrow-24-2x.png 2x"/>
 
@@ -141,13 +127,8 @@
 
 ### Reference <a name = "reference"></a>&nbsp; <img src="https://telenav.github.io/telenav-assets/images/icons/books-24.png" srcset="https://telenav.github.io/telenav-assets/images/icons/books-24-2x.png 2x"/>
 
-<<<<<<< HEAD
-[**Javadoc**](https://www.kivakit.org/1.5.38/javadoc/kivakit)  <!-- [cactus.replacement-version] -->   
-[**CodeFlowers**](https://www.kivakit.org/1.5.38/codeflowers/site/index.html)  <!-- [cactus.replacement-version] -->  
-=======
 [**Javadoc**](https://www.kivakit.org/1.5.39/javadoc/kivakit)  <!-- [cactus.replacement-version] -->   
 [**CodeFlowers**](https://www.kivakit.org/1.5.39/codeflowers/site/index.html)  <!-- [cactus.replacement-version] -->  
->>>>>>> 3bb51dda
 [**System Properties**](documentation/markdown/kivakit-system-properties.md)
 
 <img src="https://telenav.github.io/telenav-assets/images/diagrams/mini-frameworks.svg" width="702"/>  
@@ -164,11 +145,7 @@
 | *License*           | [Apache License, Version 2.0](LICENSE)                                                                                                                                                                                                                      |
 | *Related Projects*  | [kivakit-examples](https://github.com/Telenav/kivakit-examples), [kivakit-extensions](https://github.com/Telenav/kivakit), [kivakit-filesystems](https://github.com/Telenav/kivakit-filesystems), [kivakit-stuff](https://github.com/Telenav/kivakit-stuff) |
 | *Code Quality*      | <img src="https://telenav.github.io/telenav-assets/images/meters/meter-90-96.png" srcset="https://telenav.github.io/telenav-assets/images/meters/meter-90-96-2x.png 2x"/>                                                                                   |
-<<<<<<< HEAD
-| *Setup*             | [Step-by-step setup instructions](https://github.com/Telenav/telenav-build/blob/release/1.5.38/documentation/initial-setup-instructions.md) <!-- [cactus.replacement-branch-name] -->                                                               |
-=======
 | *Setup*             | [Step-by-step setup instructions](https://github.com/Telenav/telenav-build/blob/release/1.5.39/documentation/initial-setup-instructions.md) <!-- [cactus.replacement-branch-name] -->                                                               |
->>>>>>> 3bb51dda
 | *GitHub*            | [GitHub project home page](https://github.com/Telenav/kivakit)                                                                                                                                                                                              |
 | *Code*              | `git clone https://github.com/Telenav/kivakit.git`                                                                                                                                                                                                          |
 | *Project Lead*      | Jonathan Locke (Luo, Shibo) <br/> [jonathanl@telenav.com](mailto:jonathanl@telenav.com)                                                                                                                                                                     |
@@ -241,11 +218,7 @@
 [**Change Log**](change-log.md) | 
 [**Published Releases**](https://repo1.maven.org/maven2/com/telenav/kivakit/) | 
 [**Code Quality**](#code-quality) | 
-<<<<<<< HEAD
-[**Java 17+ Migration Notes**](https://github.com/Telenav/telenav-build/blob/release/1.5.38/documentation/java-migration-notes.md)  <!-- [cactus.replacement-branch-name] --> | 
-=======
 [**Java 17+ Migration Notes**](https://github.com/Telenav/telenav-build/blob/release/1.5.39/documentation/java-migration-notes.md)  <!-- [cactus.replacement-branch-name] --> | 
->>>>>>> 3bb51dda
 [**Downloads**](#downloads)
 
 [//]: # (end-user-text)
