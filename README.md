--- conflicted
+++ resolved
@@ -44,7 +44,7 @@
 [**About KivaKit**](#about)  
 [**Tutorial Articles**](https://state-of-the-art.org/)  
 [**Example Code**](https://github.com/Telenav/kivakit-examples)  
-[**How to Build This Project**](https://github.com/Telenav/telenav-build/blob/master/documentation/building.md) <!-- [branch-name] --> 
+[**How to Build This Project**](https://github.com/Telenav/telenav-build/blob/develop/documentation/building.md) <!-- [branch-name] --> 
 
 
 ### Index <a name = "index"></a>
@@ -118,13 +118,13 @@
 
 ### Setup and Build <a name = "setup-and-build"></a> &nbsp; <img src="https://telenav.github.io/telenav-assets/images/icons/box-24.png" srcset="https://telenav.github.io/telenav-assets/images/icons/box-24-2x.png 2x"/>
 
-[**Initial Setup**](https://github.com/Telenav/telenav-build/blob/master/documentation/initial-setup.md)  <!-- [branch-name] -->
-[**Building**](https://github.com/Telenav/telenav-build/blob/master/documentation/building.md)  <!-- [branch-name] -->
+[**Initial Setup**](https://github.com/Telenav/telenav-build/blob/develop/documentation/initial-setup.md)  <!-- [branch-name] -->
+[**Building**](https://github.com/Telenav/telenav-build/blob/develop/documentation/building.md)  <!-- [branch-name] -->
 
 ### Development <a name = "development"></a> &nbsp; <img src="https://telenav.github.io/telenav-assets/images/icons/gears-32.png" srcset="https://telenav.github.io/telenav-assets/images/icons/gears-32-2x.png 2x"/>
 
-[**Developing**](https://github.com/Telenav/telenav-build/blob/master/documentation/developing.md) <!-- [branch-name] -->  
-[**Releasing**](https://github.com/Telenav/telenav-build/blob/master/documentation/releasing.md) <!-- [branch-name] -->
+[**Developing**](https://github.com/Telenav/telenav-build/blob/develop/documentation/developing.md) <!-- [branch-name] -->  
+[**Releasing**](https://github.com/Telenav/telenav-build/blob/develop/documentation/releasing.md) <!-- [branch-name] -->
 
 ### Downloads <a name = "downloads"></a>&nbsp; <img src="https://telenav.github.io/telenav-assets/images/icons/down-arrow-24.png" srcset="https://telenav.github.io/telenav-assets/images/icons/down-arrow-24-2x.png 2x"/>
 
@@ -146,13 +146,8 @@
 | *Summary*           | A collection of mini-frameworks that extend and simplify the JDK and other common APIs                                                                                               |
 | *License*           | [Apache License, Version 2.0](LICENSE)                                                                                                                                               |
 | *Related Projects*  | [kivakit-examples](https://github.com/Telenav/kivakit-examples), [kivakit-extensions](https://github.com/Telenav/kivakit), [kivakit-stuff](https://github.com/Telenav/kivakit-stuff) |
-<<<<<<< HEAD
-| *Javadoc Coverage*  | <img src="https://telenav.github.io/telenav-assets/images/meter/meter-90-96.png" srcset="https://telenav.github.io/telenav-assets/images/meter/meter-90-96-2x.png 2x"/>              |
-| *Setup*             | [Step-by-step setup instructions](https://github.com/Telenav/telenav-build/blob/master/documentation/initial-setup.md) <!-- [branch-name] -->                                        |
-=======
-| *Javadoc Coverage*  | <img src="https://telenav.github.io/telenav-assets/images/meters/meter-90-96.png" srcset="https://telenav.github.io/telenav-assets/images/meters/meter-90-96-2x.png 2x"/>              |
+| *Javadoc Coverage*  | <img src="https://telenav.github.io/telenav-assets/images/meters/meter-90-96.png" srcset="https://telenav.github.io/telenav-assets/images/meters/meter-90-96-2x.png 2x"/>            |
 | *Setup*             | [Step-by-step setup instructions](https://github.com/Telenav/telenav-build/blob/develop/documentation/initial-setup.md) <!-- [branch-name] -->                                       |
->>>>>>> 40f4324d
 | *GitHub*            | [GitHub project home page](https://github.com/Telenav/kivakit)                                                                                                                       |
 | *Code*              | `git clone https://github.com/Telenav/kivakit.git`                                                                                                                                   |
 | *Project Lead*      | Jonathan Locke (Luo, Shibo) <br/> [jonathanl@telenav.com](mailto:jonathanl@telenav.com)                                                                                              |
@@ -248,7 +243,7 @@
 [**Change Log**](change-log.md) | 
 [**Published Releases**](https://repo1.maven.org/maven2/com/telenav/kivakit/) | 
 [**Javadoc Coverage**](#javadoc-coverage) | 
-[**Java 17+ Migration Notes**](https://github.com/Telenav/telenav-build/blob/master/documentation/java-migration-notes.md)  <!-- [branch-name] --> | 
+[**Java 17+ Migration Notes**](https://github.com/Telenav/telenav-build/blob/develop/documentation/java-migration-notes.md)  <!-- [branch-name] --> | 
 [**Downloads**](#downloads)
 
 [//]: # (end-user-text)
