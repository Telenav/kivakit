<?xml version="1.0" encoding="UTF-8"?>
<<<<<<< HEAD
<!--/////////////////////////////////////////////////////////////////////////////////////////////////////////////////-->
<!--                                                                                                                 -->
<!--  © 2011-2022 Telenav, Inc.                                                                                      -->
<!--  Licensed under Apache License, Version 2.0                                                                     -->
<!--                                                                                                                 -->
<!--/////////////////////////////////////////////////////////////////////////////////////////////////////////////////-->

<project xmlns:xsi = "http://www.w3.org/2001/XMLSchema-instance" xmlns = "http://maven.apache.org/POM/4.0.0"
         xsi:schemaLocation = "http://maven.apache.org/POM/4.0.0 http://maven.apache.org/xsd/maven-4.0.0.xsd">
=======
<!--
/////////////////////////////////////////////////////////////////////////////////////////////////////////////////
//
// © 2011-2022 Telenav, Inc.
// Licensed under Apache License, Version 2.0
//
/////////////////////////////////////////////////////////////////////////////////////////////////////////////////
-->

<project
     xmlns="http://maven.apache.org/POM/4.0.0"
     xmlns:xsi="http://www.w3.org/2001/XMLSchema-instance"
     xsi:schemaLocation="http://maven.apache.org/POM/4.0.0 http://maven.apache.org/xsd/maven-4.0.0.xsd">
>>>>>>> 51478877

    <modelVersion>4.0.0</modelVersion>

    <parent>
        <groupId>com.telenav.kivakit</groupId>
<<<<<<< HEAD
        <artifactId>superpom</artifactId>
        <version>1.5.1-SNAPSHOT</version>
        <relativePath>../superpom</relativePath>
=======
        <artifactId>telenav-superpom-kivakit</artifactId>
        <version>2.0.0</version>
        <relativePath/>
>>>>>>> 51478877
    </parent>
    <artifactId>kivakit-commandline</artifactId>
    <version>1.6.0</version>

    <dependencies>

        <!-- KivaKit -->

        <dependency>
            <groupId>${project.groupId}</groupId>
            <artifactId>kivakit-core</artifactId>
        </dependency>
        <dependency>
            <groupId>${project.groupId}</groupId>
            <artifactId>kivakit-collections</artifactId>
        </dependency>
        <dependency>
            <groupId>${project.groupId}</groupId>
            <artifactId>kivakit-conversion</artifactId>
        </dependency>
        <dependency>
            <groupId>${project.groupId}</groupId>
            <artifactId>kivakit-validation</artifactId>
        </dependency>
    </dependencies>

</project><|MERGE_RESOLUTION|>--- conflicted
+++ resolved
@@ -1,15 +1,4 @@
 <?xml version="1.0" encoding="UTF-8"?>
-<<<<<<< HEAD
-<!--/////////////////////////////////////////////////////////////////////////////////////////////////////////////////-->
-<!--                                                                                                                 -->
-<!--  © 2011-2022 Telenav, Inc.                                                                                      -->
-<!--  Licensed under Apache License, Version 2.0                                                                     -->
-<!--                                                                                                                 -->
-<!--/////////////////////////////////////////////////////////////////////////////////////////////////////////////////-->
-
-<project xmlns:xsi = "http://www.w3.org/2001/XMLSchema-instance" xmlns = "http://maven.apache.org/POM/4.0.0"
-         xsi:schemaLocation = "http://maven.apache.org/POM/4.0.0 http://maven.apache.org/xsd/maven-4.0.0.xsd">
-=======
 <!--
 /////////////////////////////////////////////////////////////////////////////////////////////////////////////////
 //
@@ -23,22 +12,16 @@
      xmlns="http://maven.apache.org/POM/4.0.0"
      xmlns:xsi="http://www.w3.org/2001/XMLSchema-instance"
      xsi:schemaLocation="http://maven.apache.org/POM/4.0.0 http://maven.apache.org/xsd/maven-4.0.0.xsd">
->>>>>>> 51478877
 
     <modelVersion>4.0.0</modelVersion>
 
     <parent>
         <groupId>com.telenav.kivakit</groupId>
-<<<<<<< HEAD
-        <artifactId>superpom</artifactId>
-        <version>1.5.1-SNAPSHOT</version>
-        <relativePath>../superpom</relativePath>
-=======
         <artifactId>telenav-superpom-kivakit</artifactId>
         <version>2.0.0</version>
         <relativePath/>
->>>>>>> 51478877
     </parent>
+
     <artifactId>kivakit-commandline</artifactId>
     <version>1.6.0</version>
 
