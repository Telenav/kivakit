--- conflicted
+++ resolved
@@ -1,9 +1,4 @@
-<<<<<<< HEAD
-project-name = KivaKit
-project-version = 1.1.2-SNAPSHOT
-=======
 project-name = kivakit
 project-version = 1.1.1
->>>>>>> 523419fe
 project-group-id = com.telenav.kivakit
 project-artifact-id = kivakit