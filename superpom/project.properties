--- conflicted
+++ resolved
@@ -1,9 +1,4 @@
-<<<<<<< HEAD
-project-name = KivaKit Super POM
-project-version = 1.1.2-SNAPSHOT
-=======
 project-name = superpom
 project-version = 1.1.1
->>>>>>> 523419fe
 project-group-id = com.telenav.kivakit
 project-artifact-id = superpom