--- conflicted
+++ resolved
@@ -11,11 +11,7 @@
     <modelVersion>4.0.0</modelVersion>
     <groupId>com.telenav.kivakit</groupId>
     <artifactId>superpom</artifactId>
-<<<<<<< HEAD
-    <version>1.1.2-SNAPSHOT</version>
-=======
     <version>1.1.1</version>
->>>>>>> 523419fe
     <packaging>pom</packaging>
 
     <!-- Project -->
@@ -134,11 +130,7 @@
 
         <!-- KivaKit Version -->
 
-<<<<<<< HEAD
-        <kivakit.version>1.1.2-SNAPSHOT</kivakit.version>
-=======
         <kivakit.version>1.1.1</kivakit.version>
->>>>>>> 523419fe
 
         <!-- Parsing -->
         <antlr.version>4.7.2</antlr.version>
