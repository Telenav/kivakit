////////////////////////////////////////////////////////////////////////////////////////////////////////////////////////
//
// © 2011-2021 Telenav, Inc.
//
// Licensed under the Apache License, Version 2.0 (the "License");
// you may not use this file except in compliance with the License.
// You may obtain a copy of the License at
//
// https://www.apache.org/licenses/LICENSE-2.0
//
// Unless required by applicable law or agreed to in writing, software
// distributed under the License is distributed on an "AS IS" BASIS,
// WITHOUT WARRANTIES OR CONDITIONS OF ANY KIND, either express or implied.
// See the License for the specific language governing permissions and
// limitations under the License.
//
////////////////////////////////////////////////////////////////////////////////////////////////////////////////////////

package com.telenav.kivakit.interfaces.code;

import com.telenav.kivakit.interfaces.collection.NextValue;
import com.telenav.kivakit.interfaces.collection.Sized;
import com.telenav.kivakit.interfaces.lexakai.DiagramCode;
import com.telenav.kivakit.interfaces.numeric.IntegerNumeric;
import com.telenav.lexakai.annotations.UmlClassDiagram;

import static java.util.Objects.requireNonNull;

/**
 * A piece of code that can be executed in a loop.
 *
 * <p>
<<<<<<< HEAD
 * Looping is implemented by {@link #forEachExclusive(Minimizable, Minimizable)}, which calls {@link #at(Value)} from
 * the given minimum value to the given maximum value (exclusive), by increments determined by {@link NextValue#next()}.
 * The loop can terminate before reaching (maximum - 1) if next returns null.
=======
 * Looping is implemented by {@link #forEachExclusive(IntegerNumeric, IntegerNumeric)}, which calls {@link #at(Value)}
 * from the given minimum value to the given maximum value (exclusive), by increments determined by
 * {@link NextValue#next()}. The loop can terminate before reaching (maximum - 1) if next returns null.
>>>>>>> 51478877
 * </p>
 *
 * @author jonathanl (shibo)
 * @see FilteredLoopBody
 */
@SuppressWarnings("unused")
@UmlClassDiagram(diagram = DiagramCode.class)
@FunctionalInterface
<<<<<<< HEAD
public interface LoopBody<Value extends Minimizable<Value>
        & Maximizable<Value>
        & NextValue<Value>
        & Sized>
=======
public interface LoopBody<Value extends IntegerNumeric<Value>>
>>>>>>> 51478877
{
    /**
     * Executes the target code for next value in a sequence
     *
     * @param at The loop Value
     */
    void at(Value at);

    /**
     * Executes the loop for each value, <i>exclusive</i>
     */
    default void forEachExclusive(Value minimum, Value exclusiveMaximum)
    {
        requireNonNull(minimum);
        requireNonNull(exclusiveMaximum);

        // Loop through values from minimum to maximum, exclusive,
<<<<<<< HEAD
        for (Value value = minimum; value != null && value.size() < exclusiveMaximum.size(); value = value.next())
=======
        for (Value value = minimum; value != null && value.asLong() < exclusiveMaximum.asLong(); value = value.next())
>>>>>>> 51478877
        {
            // and call the body.
            at(value);
        }
    }

    /**
     * Executes the loop for each value, <i>exclusive</i>
     */
    default void forEachInclusive(Value minimum, Value inclusiveMaximum)
    {
        requireNonNull(minimum);
        requireNonNull(inclusiveMaximum);

        // Loop through values from minimum to maximum, exclusive,
<<<<<<< HEAD
        for (Value value = minimum; value != null && value.size() <= inclusiveMaximum.size(); value = value.next())
=======
        for (Value value = minimum; value != null && value.asLong() <= inclusiveMaximum.asLong(); value = value.next())
>>>>>>> 51478877
        {
            // and call the body.
            at(value);
        }
    }
}<|MERGE_RESOLUTION|>--- conflicted
+++ resolved
@@ -19,7 +19,6 @@
 package com.telenav.kivakit.interfaces.code;
 
 import com.telenav.kivakit.interfaces.collection.NextValue;
-import com.telenav.kivakit.interfaces.collection.Sized;
 import com.telenav.kivakit.interfaces.lexakai.DiagramCode;
 import com.telenav.kivakit.interfaces.numeric.IntegerNumeric;
 import com.telenav.lexakai.annotations.UmlClassDiagram;
@@ -30,15 +29,9 @@
  * A piece of code that can be executed in a loop.
  *
  * <p>
-<<<<<<< HEAD
- * Looping is implemented by {@link #forEachExclusive(Minimizable, Minimizable)}, which calls {@link #at(Value)} from
- * the given minimum value to the given maximum value (exclusive), by increments determined by {@link NextValue#next()}.
- * The loop can terminate before reaching (maximum - 1) if next returns null.
-=======
  * Looping is implemented by {@link #forEachExclusive(IntegerNumeric, IntegerNumeric)}, which calls {@link #at(Value)}
  * from the given minimum value to the given maximum value (exclusive), by increments determined by
  * {@link NextValue#next()}. The loop can terminate before reaching (maximum - 1) if next returns null.
->>>>>>> 51478877
  * </p>
  *
  * @author jonathanl (shibo)
@@ -47,14 +40,7 @@
 @SuppressWarnings("unused")
 @UmlClassDiagram(diagram = DiagramCode.class)
 @FunctionalInterface
-<<<<<<< HEAD
-public interface LoopBody<Value extends Minimizable<Value>
-        & Maximizable<Value>
-        & NextValue<Value>
-        & Sized>
-=======
 public interface LoopBody<Value extends IntegerNumeric<Value>>
->>>>>>> 51478877
 {
     /**
      * Executes the target code for next value in a sequence
@@ -72,11 +58,7 @@
         requireNonNull(exclusiveMaximum);
 
         // Loop through values from minimum to maximum, exclusive,
-<<<<<<< HEAD
-        for (Value value = minimum; value != null && value.size() < exclusiveMaximum.size(); value = value.next())
-=======
         for (Value value = minimum; value != null && value.asLong() < exclusiveMaximum.asLong(); value = value.next())
->>>>>>> 51478877
         {
             // and call the body.
             at(value);
@@ -92,11 +74,7 @@
         requireNonNull(inclusiveMaximum);
 
         // Loop through values from minimum to maximum, exclusive,
-<<<<<<< HEAD
-        for (Value value = minimum; value != null && value.size() <= inclusiveMaximum.size(); value = value.next())
-=======
         for (Value value = minimum; value != null && value.asLong() <= inclusiveMaximum.asLong(); value = value.next())
->>>>>>> 51478877
         {
             // and call the body.
             at(value);
