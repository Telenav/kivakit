package com.telenav.kivakit.interfaces.time;

<<<<<<< HEAD
import com.telenav.kivakit.interfaces.string.StringFormattable;
=======
import com.telenav.kivakit.annotations.code.CodeQuality;
import com.telenav.kivakit.interfaces.string.Stringable;
>>>>>>> eb39a17b

import java.time.Instant;

import static com.telenav.kivakit.annotations.code.ApiStability.STABLE;
import static com.telenav.kivakit.annotations.code.DocumentationQuality.COMPLETE;
import static com.telenav.kivakit.annotations.code.TestingQuality.UNNECESSARY;

/**
 * Interface to an object having a length of time, measured in milliseconds.
 *
 * <p><b>Measurement</b></p>
 *
 * <ul>
 *     <li>{@link #nanoseconds()}</li>
 *     <li>{@link #milliseconds()}</li>
 * </ul>
 *
 * <p><b>Conversion</b></p>
 *
 * <p>
 * A length of time can be converted to specific time units by calling one of the following methods:
 * <ul>
 *     <li>{@link #asMicroseconds()}</li>
 *     <li>{@link #asMilliseconds()}</li>
 *     <li>{@link #asSeconds()}</li>
 *     <li>{@link #asMinutes()}</li>
 *     <li>{@link #asHours()}</li>
 *     <li>{@link #asDays()}</li>
 *     <li>{@link #asWeeks()}</li>
 *     <li>{@link #asYears()}</li>
 *     <li>{@link #asJavaInstant()}</li>
 * </ul>
 *
 * <p><b>Arithmetic</b></p>
 *
 * <ul>
 *     <li>{@link #plus(LengthOfTime)}</li>
 *     <li>{@link #minus(LengthOfTime)}</li>
 *     <li>{@link #minus(PointInTime)}</li>
 *     <li>{@link #roundUp(LengthOfTime)}</li>
 *     <li>{@link #roundDown(LengthOfTime)}</li>
 *     <li>{@link #nearest(LengthOfTime)}</li>
 * </ul>
 *
 * <p><b>Minima and Maxima</b></p>
 *
 * <ul>
 *     <li>{@link #minimum()}</li>
 *     <li>{@link #maximum()}</li>
 *     <li>{@link #minimum(PointInTime)}</li>
 *     <li>{@link #maximum(PointInTime)}</li>
 * </ul>
 *
 * <p><b>Comparison</b></p>
 *
 * <ul>
 *     <li>{@link #compareTo(PointInTime)}</li>
 *     <li>{@link #isBefore(PointInTime)}</li>
 *     <li>{@link #isAfter(PointInTime)}</li>
 *     <li>{@link #isAtOrBefore(PointInTime)}</li>
 *     <li>{@link #isAtOrAfter(PointInTime)}</li>
 *     <li>{@link #isZero()}</li>
 *     <li>{@link #isNonZero()}</li>
 *     <li>{@link #isAfter(PointInTime)}</li>
 *     <li>{@link #isAtOrAfter(PointInTime)}</li>
 *     <li>{@link #isBefore(PointInTime)}</li>
 *     <li>{@link #isAtOrBefore(PointInTime)}</li>
 * </ul>
 *
 * <p><b>Implementation</b></p>
 *
 * <ul>
 *     <li>{@link #newTime(Nanoseconds)}</li>
 *     <li>{@link #newDuration(Nanoseconds)}</li>
 * </ul>
 *
 * @author jonathanl (shibo)
 */
@CodeQuality(stability = STABLE,
             testing = UNNECESSARY,
             documentation = COMPLETE)
public interface PointInTime<Time extends PointInTime<Time, Duration>, Duration extends LengthOfTime<Duration>> extends
        Comparable<PointInTime<?, ?>>,
        StringFormattable,
        TimeMeasurement
{
    /**
     * @return A Java {@link Instant} for this time value
     */
    default Instant asJavaInstant()
    {
        return Instant.ofEpochMilli(milliseconds());
    }

    /**
     * {@inheritDoc}
     */
    @Override
    default int compareTo(PointInTime<?, ?> that)
    {
        return nanoseconds().compareTo(that.nanoseconds());
    }

    /**
     * @return True if this time value is after the given value
     */
    default boolean isAfter(Time that)
    {
        return isGreaterThan(that);
    }

    /**
     * @return True if this time value is at or after the given value
     */
    default boolean isAtOrAfter(Time that)
    {
        return isGreaterThanOrEqualTo(that);
    }

    /**
     * @return True if this time value is at or before the given value
     */
    default boolean isAtOrBefore(Time that)
    {
        return isLessThanOrEqualTo(that);
    }

    /**
     * @return True if this time value is before the given value
     */
    default boolean isBefore(Time that)
    {
        return isLessThan(that);
    }

    /**
     * @return True if this time value is after the given value
     */
    default boolean isGreaterThan(Time that)
    {
        return nanoseconds().isGreaterThan(that.nanoseconds());
    }

    /**
     * @return True if this time value is at or after the given value
     */
    default boolean isGreaterThanOrEqualTo(Time that)
    {
        return nanoseconds().isGreaterThanOrEqualTo(that.nanoseconds());
    }

    /**
     * @return True if this time value is before the given value
     */
    default boolean isLessThan(Time that)
    {
        return nanoseconds().isLessThan(that.nanoseconds());
    }

    /**
     * @return True if this time value is at or before the given value
     */
    default boolean isLessThanOrEqualTo(Time that)
    {
        return nanoseconds().isLessThanOrEqualTo(that.nanoseconds());
    }

    default boolean isNegative()
    {
        return nanoseconds().isNegative();
    }

    default boolean isZero()
    {
        return nanoseconds().isZero();
    }

    /**
     * @return The maximum point in time
     */
    Time maximum();

    /**
     * @return The larger of this point in time and the given point in time
     */
    @SuppressWarnings("unchecked")
    default Time maximum(Time that)
    {
        return isAfter(that) ? (Time) this : that;
    }

    /**
     * @return The minimum point in time
     */
    Time minimum();

    /**
     * @return The smaller of this point in time and the given point in time
     */
    @SuppressWarnings("unchecked")
    default Time minimum(Time that)
    {
        return isBefore(that) ? (Time) this : that;
    }

    /**
     * @return This point in time minus the given length of time
     */
    default Time minus(Duration duration)
    {
        return newTime(nanoseconds().minus(duration.nanoseconds()));
    }

    /**
     * @return This point in time minus the given point in time as a duration
     */
    default Duration minus(Time that)
    {
        return newDuration(nanoseconds().minus(that.nanoseconds()));
    }

    /**
     * @return The nearest point in time of the given unit
     */
    default Time nearest(Duration unit)
    {
        return plus(unit.dividedBy(2)).roundDown(unit);
    }

    /**
     * @return An instance of the class implementing LengthOfTime
     */
    Duration newDuration(Nanoseconds nanoseconds);

    /**
     * @return An instance of the class implementing PointInTime
     */
    Time newTime(Nanoseconds nanoseconds);

    /**
     * @return This point in time plus the given duration
     */
    default Time plus(Duration that)
    {
        return newTime(nanoseconds().plus(that.nanoseconds()));
    }

    /**
     * @return This point in time rounded down to the closest unit
     */
    default Time roundDown(Duration unit)
    {
        return newTime(nanoseconds().roundDown(unit.nanoseconds()));
    }

    /**
     * @return This point in time rounded up to the closest unit
     */
    default Time roundUp(Duration unit)
    {
        return roundDown(unit).plus(unit);
    }
}<|MERGE_RESOLUTION|>--- conflicted
+++ resolved
@@ -1,17 +1,7 @@
 package com.telenav.kivakit.interfaces.time;
 
-<<<<<<< HEAD
+import java.time.Instant;
 import com.telenav.kivakit.interfaces.string.StringFormattable;
-=======
-import com.telenav.kivakit.annotations.code.CodeQuality;
-import com.telenav.kivakit.interfaces.string.Stringable;
->>>>>>> eb39a17b
-
-import java.time.Instant;
-
-import static com.telenav.kivakit.annotations.code.ApiStability.STABLE;
-import static com.telenav.kivakit.annotations.code.DocumentationQuality.COMPLETE;
-import static com.telenav.kivakit.annotations.code.TestingQuality.UNNECESSARY;
 
 /**
  * Interface to an object having a length of time, measured in milliseconds.
@@ -86,7 +76,7 @@
  */
 @CodeQuality(stability = STABLE,
              testing = UNNECESSARY,
-             documentation = COMPLETE)
+             documentation = SUFFICIENT)
 public interface PointInTime<Time extends PointInTime<Time, Duration>, Duration extends LengthOfTime<Duration>> extends
         Comparable<PointInTime<?, ?>>,
         StringFormattable,
