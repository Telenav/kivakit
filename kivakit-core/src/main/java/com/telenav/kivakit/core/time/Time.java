--- conflicted
+++ resolved
@@ -72,11 +72,7 @@
      * @param nanoseconds the <code>Time</code> value in nanoseconds since START_OF_UNIX_TIME
      * @return a corresponding immutable <code>Time</code> object
      */
-<<<<<<< HEAD
-    public static Time nanoseconds(Nanoseconds nanoseconds)
-=======
     public static Time epochNanoseconds(Nanoseconds nanoseconds)
->>>>>>> 51478877
     {
         return new Time(nanoseconds);
     }
@@ -113,21 +109,13 @@
                                Minute minute,
                                Second second)
     {
-<<<<<<< HEAD
-        return nanoseconds(LocalTime.localTime(utcTimeZone(), year, month, dayOfMonth, hour, minute, second).nanoseconds());
-=======
         return epochNanoseconds(LocalTime.localTime(utcTimeZone(), year, month, dayOfMonth, hour, minute, second).nanoseconds());
->>>>>>> 51478877
     }
 
     /**
      * Private constructor forces use of static factory methods.
      *
-<<<<<<< HEAD
-     * @param nanoseconds the <code>Time</code> value in milliseconds since START_OF_UNIX_TIME
-=======
      * @param nanoseconds the <code>Time</code> value in nanoseconds since START_OF_UNIX_TIME
->>>>>>> 51478877
      */
     protected Time(Nanoseconds nanoseconds)
     {
@@ -282,11 +270,7 @@
     @Override
     public Time onNewTime(Nanoseconds nanoseconds)
     {
-<<<<<<< HEAD
-        return Time.nanoseconds(nanoseconds);
-=======
         return Time.epochNanoseconds(nanoseconds);
->>>>>>> 51478877
     }
 
     public ZoneId timeZone()
