////////////////////////////////////////////////////////////////////////////////////////////////////////////////////////
//
// © 2011-2021 Telenav, Inc.
//
// Licensed under the Apache License, Version 2.0 (the "License");
// you may not use this file except in compliance with the License.
// You may obtain a copy of the License at
//
// https://www.apache.org/licenses/LICENSE-2.0
//
// Unless required by applicable law or agreed to in writing, software
// distributed under the License is distributed on an "AS IS" BASIS,
// WITHOUT WARRANTIES OR CONDITIONS OF ANY KIND, either express or implied.
// See the License for the specific language governing permissions and
// limitations under the License.
//
////////////////////////////////////////////////////////////////////////////////////////////////////////////////////////

package com.telenav.kivakit.core.language.module;

import com.telenav.kivakit.core.lexakai.DiagramModule;
import com.telenav.kivakit.core.messaging.Listener;
import com.telenav.kivakit.core.path.StringPath;
import com.telenav.kivakit.interfaces.comparison.Matcher;
import com.telenav.lexakai.annotations.UmlClassDiagram;

import java.io.IOException;
import java.lang.module.ModuleReference;
import java.lang.module.ResolvedModule;
import java.util.ArrayList;
import java.util.HashMap;
import java.util.List;
import java.util.Map;
import java.util.stream.Collectors;

/**
 * Provides easy access to module resources. The {@link #moduleResource(Listener listener, StringPath)}, {@link
 * #moduleResources(Listener listener, PackageReference)}, {@link #nestedModuleResources(Listener listener,
 * PackageReference)} and {@link #nestedModuleResources(Listener listener, PackageReference, Matcher)} methods find
 * resources and return them as {@link ModuleResource} object(s).
 *
 * @author jonathanl (shibo)
 * @see ModuleResource
 */
@UmlClassDiagram(diagram = DiagramModule.class)
public class Modules
{
    /**
     * All module references in the boot module layer
     */
    private static List<ModuleReference> references;

    /**
     * Cached list of module resources for each package path
     */
    private static final Map<PackageReference, List<ModuleResource>> allResourcesUnder = new HashMap<>();

    /**
     * List of all resources within the given search scopes
     */
    private static List<ModuleResource> allResources;

    /**
     * @return A list of all resources within the current search scope
     */
    static synchronized List<ModuleResource> allModuleResources(Listener listener)
    {
        listener.trace("Finding all resources");
        if (allResources == null)
        {
            allResources = new ArrayList<>();
            moduleReferences(listener).forEach(reference ->
            {
                var location = reference.location().orElse(null);
                listener.trace("Looking in $", location);
                if (location != null && !"jrt".equals(location.getScheme()))
                {
                    try (var reader = reference.open())
                    {
                        reader.list().forEach(path ->
                        {
                            try
                            {
                                var optional = reader.find(path);
                                if (optional.isPresent())
                                {
                                    var uri = optional.get();
                                    var resource = ModuleResource.moduleResource(listener, reference, uri);
                                    if (resource != null)
                                    {
<<<<<<< HEAD
                                        listener.trace("Found resource $.$", resource.packageReference(), resource.fileNameAsJavaPath());
                                        allResources.add(resource);
=======
                                        listener.trace("Found resource $.$", resource.packagePath(), resource.fileNameAsJavaPath());
                                        if (!resource.uri().toString().endsWith("/"))
                                        {
                                            allResources.add(resource);
                                        }
>>>>>>> 389970e6
                                    }
                                }
                            }
                            catch (IOException ignored)
                            {
                                listener.warning("Unable to read resource $ in module $", path, reference);
                            }
                        });
                    }
                    catch (IOException e)
                    {
                        listener.problem(e, "Unable to read module $", reference);
                    }
                }
                else
                {
                    listener.trace("Ignored $", location);
                }
            });
        }

        return allResources;
    }

    /**
     * @return A list of all {@link ModuleResource}s under the given package
     */
    public static synchronized List<ModuleResource> allNestedModuleResources(Listener listener,
                                                                             PackageReference packageReference)
    {
        listener.trace("Finding all nested resources in $", packageReference);
        var all = allResourcesUnder.get(packageReference);
        if (all == null)
        {
            all = new ArrayList<>();
            for (var resource : allModuleResources(listener))
            {
                if (packageReference.containsNested(resource))
                {
                    all.add(resource);
                }
            }
            allResourcesUnder.put(packageReference, all);
        }
        return all;
    }

    /**
     * @return A single {@link ModuleResource} for the given path or null if no resource is found
     */
    public static ModuleResource moduleResource(Listener listener, StringPath path)
    {
        listener.trace("Locating module resource at $", path);

        // Go through each resolved module in the module system
        for (var reference : moduleReferences(listener))
        {
            var location = reference.location().orElse(null);
            listener.trace("Looking in $", location);
            if (location != null)
            {
                if (!"jrt".equals(location.getScheme()))
                {
                    try (var reader = reference.open())
                    {
                        // and if the resource can be found,
                        var uri = reader.find(path.join("/")).orElse(null);
                        if (uri != null)
                        {
                            // return it
                            listener.trace("Found module resource for $ at $", path, uri);
                            return ModuleResource.moduleResource(listener, reference, uri);
                        }
                    }
                    catch (IOException ignored)
                    {
                    }
                }
            }
        }
        return null;
    }

    /**
     * @return A list of the {@link ModuleResource}s in the given package (but not any below it)
     */
    public static List<ModuleResource> moduleResources(Listener listener, PackageReference packageReference)
    {
        return nestedModuleResources(listener, packageReference, packageReference::contains);
    }

    /**
     * @return A list of {@link ModuleResource}s under the given package that match the given matcher
     */
    public synchronized static List<ModuleResource> nestedModuleResources(Listener listener,
                                                                          PackageReference packageReference,
                                                                          Matcher<ModuleResource> matcher)
    {
        return allNestedModuleResources(listener, packageReference)
                .stream()
                .filter(matcher)
                .collect(Collectors.toList());
    }

    /**
     * @return A list of all {@link ModuleResource}s under the given package
     */
    public synchronized static List<ModuleResource> nestedModuleResources(Listener listener, PackageReference packageReference)
    {
        return nestedModuleResources(listener, packageReference, Matcher.matchAll());
    }

    /**
     * @return A list of all available {@link ModuleReference}s
     */
    private synchronized static List<ModuleReference> moduleReferences(Listener listener)
    {
        if (references == null)
        {
            references = ModuleLayer.boot()
                    .configuration()
                    .modules()
                    .stream()
                    .map(ResolvedModule::reference)
                    .collect(Collectors.toList());

            references.forEach(reference -> listener.trace("Found module $", reference.descriptor().name()));
        }
        return references;
    }
}<|MERGE_RESOLUTION|>--- conflicted
+++ resolved
@@ -88,17 +88,12 @@
                                     var resource = ModuleResource.moduleResource(listener, reference, uri);
                                     if (resource != null)
                                     {
-<<<<<<< HEAD
-                                        listener.trace("Found resource $.$", resource.packageReference(), resource.fileNameAsJavaPath());
+                                        listener.trace("Found resource $.$", resource.packagePath(), resource.fileNameAsJavaPath());
                                         allResources.add(resource);
-=======
-                                        listener.trace("Found resource $.$", resource.packagePath(), resource.fileNameAsJavaPath());
                                         if (!resource.uri().toString().endsWith("/"))
                                         {
                                             allResources.add(resource);
-                                        }
->>>>>>> 389970e6
-                                    }
+                                        }                                    }
                                 }
                             }
                             catch (IOException ignored)
