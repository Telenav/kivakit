--- conflicted
+++ resolved
@@ -88,18 +88,13 @@
                                     var resource = ModuleResource.moduleResource(listener, reference, uri);
                                     if (resource != null)
                                     {
-<<<<<<< HEAD
-                                        listener.trace("Found resource $.$", resource.packagePath(), resource.fileNameAsJavaPath());
+                                        listener.trace("Found resource $.$", resource.packageReference(), resource.fileNameAsJavaPath());
                                         allResources.add(resource);
                                         if (!resource.uri().toString().endsWith("/"))
                                         {
                                             allResources.add(resource);
-                                        }                                    }
-=======
-                                        listener.trace("Found resource $.$", resource.packageReference(), resource.fileNameAsJavaPath());
-                                        allResources.add(resource);
+                                        }
                                     }
->>>>>>> d4c58244
                                 }
                             }
                             catch (IOException ignored)
