--- conflicted
+++ resolved
@@ -37,7 +37,6 @@
 import static com.telenav.kivakit.core.time.DayOfWeek.javaDayOfWeek;
 import static com.telenav.kivakit.core.time.Hour.militaryHour;
 import static com.telenav.kivakit.core.time.KivaKitTimeFormats.KIVAKIT_DATE;
-import static com.telenav.kivakit.core.time.KivaKitTimeFormats.KIVAKIT_DATE_TIME;
 import static com.telenav.kivakit.core.time.KivaKitTimeFormats.KIVAKIT_TIME;
 import static com.telenav.kivakit.core.time.Second.second;
 import static com.telenav.kivakit.core.time.TimeZones.shortDisplayName;
@@ -784,10 +783,6 @@
     {
         return that.isLocal()
             ? (LocalTime) that
-<<<<<<< HEAD
             : that.asLocalTime(timeZone());
-=======
-            : that.inTimeZone(timeZone());
->>>>>>> 24dd731a
     }
 }