////////////////////////////////////////////////////////////////////////////////////////////////////////////////////////
//
// © 2011-2021 Telenav, Inc.
//
// Licensed under the Apache License, Version 2.0 (the "License");
// you may not use this file except in compliance with the License.
// You may obtain a copy of the License at
//
// https://www.apache.org/licenses/LICENSE-2.0
//
// Unless required by applicable law or agreed to in writing, software
// distributed under the License is distributed on an "AS IS" BASIS,
// WITHOUT WARRANTIES OR CONDITIONS OF ANY KIND, either express or implied.
// See the License for the specific language governing permissions and
// limitations under the License.
//
////////////////////////////////////////////////////////////////////////////////////////////////////////////////////////

package com.telenav.kivakit.core.time;

import com.telenav.kivakit.core.lexakai.DiagramTime;
import com.telenav.kivakit.interfaces.time.Nanoseconds;
import com.telenav.lexakai.annotations.UmlClassDiagram;

import java.time.LocalDateTime;
import java.time.ZoneId;
import java.time.ZoneOffset;
import java.time.ZonedDateTime;
import java.util.Objects;

import static com.telenav.kivakit.core.ensure.Ensure.unsupported;
import static com.telenav.kivakit.core.time.DayOfWeek.javaDayOfWeek;
import static com.telenav.kivakit.core.time.Hour.militaryHour;
import static com.telenav.kivakit.core.time.Second.second;
import static java.time.temporal.ChronoField.DAY_OF_MONTH;
import static java.time.temporal.ChronoField.DAY_OF_WEEK;
import static java.time.temporal.ChronoField.DAY_OF_YEAR;
import static java.time.temporal.ChronoField.EPOCH_DAY;
import static java.time.temporal.ChronoField.HOUR_OF_DAY;
import static java.time.temporal.ChronoField.MINUTE_OF_DAY;
import static java.time.temporal.ChronoField.MINUTE_OF_HOUR;

/**
 * Snapshot of local time at a specific timezone
 */
@SuppressWarnings("unused")
@UmlClassDiagram(diagram = DiagramTime.class)
public class LocalTime extends Time
{
    public static LocalTime localTime(ZoneId zone, LocalDateTime dateTime)
    {
        return milliseconds(zone, dateTime.atZone(zone).toInstant().toEpochMilli());
    }

    public static LocalTime localTime(ZoneId zone, BaseTime<?> time)
    {
        return nanoseconds(zone, time.nanoseconds());
    }

    public static LocalTime localTime(ZoneId zone, Year year, Month month, Day dayOfMonth, Hour hour)
    {
        return localTime(zone, year, month, dayOfMonth, hour, Minute.minute(0), second(0));
    }

    public static LocalTime localTime(ZoneId zone, Year year, Month month, Day dayOfMonth)
<<<<<<< HEAD
    {
        return localTime(zone, year, month, dayOfMonth, militaryHour(0));
    }

    public static LocalTime localTime(ZoneId zone, Year year, Month month)
    {
        return localTime(zone, year, month, Day.dayOfMonth(1), militaryHour(0));
    }

    public static LocalTime localTime(ZoneId zone,
                                      Year year,
                                      Month month,
                                      Day dayOfMonth,
                                      Hour hour,
                                      Minute minute,
                                      Second second)
    {
        return localTime(zone, LocalDateTime.of(
                year.asUnits(),
                month.monthOfYear(),
                dayOfMonth.asUnits(),
                hour.asMilitaryHour(),
                minute.asUnits(),
                second.asUnits()));
    }

    public static ZoneId localTimeZone()
    {
        return ZoneId.systemDefault();
    }

    public static LocalTime milliseconds(ZoneId zone, double milliseconds)
    {
        return nanoseconds(zone, Nanoseconds.milliseconds(milliseconds));
    }

    public static LocalTime milliseconds(ZoneId zone, long milliseconds)
    {
        return milliseconds(zone, (double) milliseconds);
    }

    public static LocalTime nanoseconds(ZoneId zone, Nanoseconds nanoseconds)
    {
        return new LocalTime(zone, nanoseconds);
    }

    public static LocalTime now()
    {
=======
    {
        return localTime(zone, year, month, dayOfMonth, militaryHour(0));
    }

    public static LocalTime localTime(ZoneId zone, Year year, Month month)
    {
        return localTime(zone, year, month, Day.dayOfMonth(1), militaryHour(0));
    }

    public static LocalTime localTime(ZoneId zone,
                                      Year year,
                                      Month month,
                                      Day dayOfMonth,
                                      Hour hour,
                                      Minute minute,
                                      Second second)
    {
        return localTime(zone, LocalDateTime.of(
                year.asUnits(),
                month.monthOfYear(),
                dayOfMonth.asUnits(),
                hour.asMilitaryHour(),
                minute.asUnits(),
                second.asUnits()));
    }

    public static ZoneId localTimeZone()
    {
        return ZoneId.systemDefault();
    }

    public static LocalTime milliseconds(ZoneId zone, double milliseconds)
    {
        return nanoseconds(zone, Nanoseconds.milliseconds(milliseconds));
    }

    public static LocalTime milliseconds(ZoneId zone, long milliseconds)
    {
        return milliseconds(zone, (double) milliseconds);
    }

    public static LocalTime nanoseconds(ZoneId zone, Nanoseconds nanoseconds)
    {
        return new LocalTime(zone, nanoseconds);
    }

    public static LocalTime now()
    {
>>>>>>> 51478877
        return Time.now().asLocalTime();
    }

    public static LocalTime seconds(ZoneId zone, long seconds)
    {
        return milliseconds(zone, seconds * 1_000);
    }

    public static ZoneId utcTimeZone()
    {
        return ZoneId.of("UTC");
    }

    private ZoneId timeZone;

    protected LocalTime()
    {
    }

    protected LocalTime(ZoneId zone, Nanoseconds nanoseconds)
    {
        super(nanoseconds);

        timeZone = zone;
    }

    /**
     * Constructor that takes a number of milliseconds since January 1st 1970, and a TimeZone to represent a snapshot of
     * local time at a specific timezone.
     */
    protected LocalTime(ZoneId zone, Time time)
    {
        this(zone, time.nanoseconds());
    }

    public String asDateString()
    {
        return asDateString(timeZone());
    }

    public String asDateString(ZoneId zone)
    {
<<<<<<< HEAD
        return TimeFormats.KIVAKIT_DATE.format(asJavaInstant()) + "_" + TimeZones.shortDisplayName(zone);
=======
        return TimeFormats.KIVAKIT_DATE
                .withZone(zone)
                .format(asJavaInstant());
>>>>>>> 51478877
    }

    public String asDateTimeString()
    {
        return asDateTimeString(timeZone());
    }

    public String asDateTimeString(ZoneId zone)
    {
        return TimeFormats.KIVAKIT_DATE_TIME
                .withZone(zone)
                .format(asJavaInstant()) + "_" + TimeZones.shortDisplayName(zone);
    }

    public String asTimeString()
    {
        return asTimeString(timeZone());
    }

    public String asTimeString(ZoneId zone)
    {
<<<<<<< HEAD
        return TimeFormats.KIVAKIT_TIME.format(asJavaInstant()) + "_" + TimeZones.shortDisplayName(zone);
=======
        return TimeFormats.KIVAKIT_TIME
                .withZone(zone)
                .format(asJavaInstant());
>>>>>>> 51478877
    }

    @Override
    public Time asUtc()
    {
        if (TimeZones.isUtc(timeZone))
        {
            return this;
        }
        return inTimeZone(utcTimeZone());
    }

    public long asZonedMilliseconds()
    {
        return javaLocalDateTime().atZone(timeZone()).toInstant().toEpochMilli();
    }

    public Quarter calendarQuarter()
    {
        return month().calendarQuarter();
    }

    /**
     * @return The day of year from 0-365 (or 366 in leap years)
     */
    public Day dayOfMonth()
<<<<<<< HEAD
    {
        return Day.dayOfMonth(javaLocalDateTime().getDayOfMonth());
    }

    public Day dayOfUnixEpoch()
    {
=======
    {
        return Day.dayOfMonth(javaLocalDateTime().getDayOfMonth());
    }

    public Day dayOfUnixEpoch()
    {
>>>>>>> 51478877
        return Day.dayOfUnixEpoch((int) javaLocalDateTime().getLong(EPOCH_DAY));
    }

    /**
     * @return The day of week from 0-6
     */
    public DayOfWeek dayOfWeek()
    {
        return javaDayOfWeek(javaLocalDateTime().getDayOfWeek().getValue());
    }

    /**
     * @return The day of year from 0-365 (or 366 in leap years)
     */
    public Day dayOfYear()
    {
        return Day.dayOfYear(javaLocalDateTime().getDayOfYear());
    }

    @Override
    public Duration elapsedSince(Time thatTime)
    {
        var that = inLocalZone(thatTime);
        return Duration.milliseconds(asMilliseconds() - that.asMilliseconds());
    }

    @Override
    public boolean equals(final Object object)
    {
        if (object instanceof Time)
        {
            var utc = asUtc();
            var thatUtc = ((Time) object).asUtc();
            return utc.nanoseconds().equals(thatUtc.nanoseconds());
        }
        return false;
    }

    public Quarter fiscalQuarter()
    {
        return month().fiscalQuarter();
    }

    @Override
    public int hashCode()
    {
        return Objects.hash(asUtc().nanoseconds());
    }

    /**
     * @return The hour of day from 0 to 23
     */
    public Hour hourOfDay()
    {
        return militaryHour(javaLocalDateTime().get(HOUR_OF_DAY));
    }

    public HourOfWeek hourOfWeek()
    {
        return HourOfWeek.hourOfWeek(dayOfWeek().asIsoOrdinal() * 24 + hourOfDay().asMilitaryHour());
    }

    @Override
    public boolean isLocal()
    {
        return true;
    }

    public LocalDateTime javaLocalDateTime()
    {
        return LocalDateTime.ofInstant(asJavaInstant(), timeZone);
    }

    public java.time.LocalTime javaLocalTime()
    {
        return javaLocalDateTime().toLocalTime();
    }

    public ZonedDateTime javaZonedDate()
    {
        return ZonedDateTime.ofInstant(asJavaInstant(), timeZone);
    }

    public ZonedDateTime javaZonedDateTime(ZoneOffset offset)
    {
        return ZonedDateTime.ofInstant(asJavaInstant(), ZoneId.ofOffset("", offset));
    }

    public Meridiem meridiem()
    {
        return hourOfDay().meridiem();
    }

    @Override
    public LocalTime minus(Duration duration)
    {
        return localTime(timeZone(), super.minus(duration));
    }

    /**
     * @return The minute from 0-59
     */
    public Minute minute()
    {
        return minuteOfHour();
    }

    /**
     * @return The minute of the day from 0-1439
     */
    public int minuteOfDay()
    {
        return javaLocalDateTime().get(MINUTE_OF_DAY);
    }

    public Minute minuteOfHour()
    {
        return Minute.minute(javaLocalDateTime().get(MINUTE_OF_HOUR));
    }

    public Month month()
    {
        return Month.monthOfYear(javaLocalDateTime().getMonthValue());
    }

    @Override
    public LocalTime plus(Duration duration)
    {
        return localTime(timeZone(), super.plus(duration));
    }

    public LocalTime startOfDay()
    {
        return seconds(timeZone(), javaZonedDate()
                .withHour(0)
                .withMinute(0)
                .withSecond(0)
                .withNano(0)
                .toEpochSecond());
    }

    public LocalTime startOfHour()
    {
        return seconds(timeZone(), javaZonedDate()
                .withMinute(0)
                .withSecond(0)
                .withNano(0)
                .toEpochSecond());
    }

    public LocalTime startOfNextHour()
    {
        return localTime(timeZone(), Time.now()).startOfHour().plus(Duration.ONE_HOUR);
    }

    public LocalTime startOfTomorrow()
    {
        return startOfDay().plus(Duration.ONE_DAY);
    }

    @Override
    public ZoneId timeZone()
    {
        return timeZone;
    }

    @Override
    public String toString()
    {
        return year()
                + "." + String.format("%02d", month().monthOfYear())
                + "." + String.format("%02d", dayOfMonth().asUnits())
                + "_" + String.format("%02d", hourOfDay().asMeridiemHour())
                + "." + String.format("%02d", minute().asUnits())
                + meridiem()
                + "_" + TimeZones.shortDisplayName(timeZone);
    }

    @Override
    public LocalTime utc()
    {
        return nanoseconds(ZoneId.of("UTC"), nanoseconds());
    }

    /**
     * @return The week of year in 0-51-52 format. NOTE: Java week of year starts at 1.
     */
    public int weekOfYear()
    {
        return javaLocalDateTime().getDayOfYear() / 7;
    }

    /**
     * @return This local time on the given day
     */
    public LocalTime withDay(Day day)
    {
        switch (day.type())
        {
            case DAY_OF_WEEK:
                return withDayOfWeek(day.asDayOfWeek());

            case DAY_OF_MONTH:
                return localTime(timeZone(), javaLocalDateTime().with(DAY_OF_MONTH, day.asUnits()));

            case DAY_OF_YEAR:
                return localTime(timeZone(), javaLocalDateTime().with(DAY_OF_YEAR, day.asUnits()));

            case DAY_OF_UNIX_EPOCH:
                return localTime(timeZone(), javaLocalDateTime().with(EPOCH_DAY, day.asUnits()));

            case DAY:
            default:
                return unsupported();
        }
    }

    public LocalTime withDayOfWeek(DayOfWeek day)
    {
        return localTime(timeZone(), javaLocalDateTime().with(DAY_OF_WEEK, day.asJavaOrdinal()));
    }

    public LocalTime withHourOfDay(Hour hour)
    {
        return localTime(timeZone(), javaLocalDateTime().with(HOUR_OF_DAY, hour.asMilitaryHour()));
    }

    public LocalTime withMinute(Minute minute)
    {
        return localTime(timeZone(), javaLocalDateTime().with(MINUTE_OF_HOUR, (long) minute.asMinutes()));
    }

    public LocalTime withUnixEpochDay(Day day)
    {
        return localTime(timeZone(), javaLocalDateTime().with(EPOCH_DAY, day.asUnits()));
    }

    public Year year()
    {
        return Year.year(javaLocalDateTime().getYear());
    }

    private LocalTime inLocalZone(Time that)
    {
        return that.isLocal()
                ? (LocalTime) that
                : that.inTimeZone(timeZone());
    }
}<|MERGE_RESOLUTION|>--- conflicted
+++ resolved
@@ -63,7 +63,6 @@
     }
 
     public static LocalTime localTime(ZoneId zone, Year year, Month month, Day dayOfMonth)
-<<<<<<< HEAD
     {
         return localTime(zone, year, month, dayOfMonth, militaryHour(0));
     }
@@ -112,56 +111,6 @@
 
     public static LocalTime now()
     {
-=======
-    {
-        return localTime(zone, year, month, dayOfMonth, militaryHour(0));
-    }
-
-    public static LocalTime localTime(ZoneId zone, Year year, Month month)
-    {
-        return localTime(zone, year, month, Day.dayOfMonth(1), militaryHour(0));
-    }
-
-    public static LocalTime localTime(ZoneId zone,
-                                      Year year,
-                                      Month month,
-                                      Day dayOfMonth,
-                                      Hour hour,
-                                      Minute minute,
-                                      Second second)
-    {
-        return localTime(zone, LocalDateTime.of(
-                year.asUnits(),
-                month.monthOfYear(),
-                dayOfMonth.asUnits(),
-                hour.asMilitaryHour(),
-                minute.asUnits(),
-                second.asUnits()));
-    }
-
-    public static ZoneId localTimeZone()
-    {
-        return ZoneId.systemDefault();
-    }
-
-    public static LocalTime milliseconds(ZoneId zone, double milliseconds)
-    {
-        return nanoseconds(zone, Nanoseconds.milliseconds(milliseconds));
-    }
-
-    public static LocalTime milliseconds(ZoneId zone, long milliseconds)
-    {
-        return milliseconds(zone, (double) milliseconds);
-    }
-
-    public static LocalTime nanoseconds(ZoneId zone, Nanoseconds nanoseconds)
-    {
-        return new LocalTime(zone, nanoseconds);
-    }
-
-    public static LocalTime now()
-    {
->>>>>>> 51478877
         return Time.now().asLocalTime();
     }
 
@@ -204,13 +153,9 @@
 
     public String asDateString(ZoneId zone)
     {
-<<<<<<< HEAD
-        return TimeFormats.KIVAKIT_DATE.format(asJavaInstant()) + "_" + TimeZones.shortDisplayName(zone);
-=======
         return TimeFormats.KIVAKIT_DATE
                 .withZone(zone)
                 .format(asJavaInstant());
->>>>>>> 51478877
     }
 
     public String asDateTimeString()
@@ -232,13 +177,9 @@
 
     public String asTimeString(ZoneId zone)
     {
-<<<<<<< HEAD
-        return TimeFormats.KIVAKIT_TIME.format(asJavaInstant()) + "_" + TimeZones.shortDisplayName(zone);
-=======
         return TimeFormats.KIVAKIT_TIME
                 .withZone(zone)
                 .format(asJavaInstant());
->>>>>>> 51478877
     }
 
     @Override
@@ -265,21 +206,12 @@
      * @return The day of year from 0-365 (or 366 in leap years)
      */
     public Day dayOfMonth()
-<<<<<<< HEAD
     {
         return Day.dayOfMonth(javaLocalDateTime().getDayOfMonth());
     }
 
     public Day dayOfUnixEpoch()
     {
-=======
-    {
-        return Day.dayOfMonth(javaLocalDateTime().getDayOfMonth());
-    }
-
-    public Day dayOfUnixEpoch()
-    {
->>>>>>> 51478877
         return Day.dayOfUnixEpoch((int) javaLocalDateTime().getLong(EPOCH_DAY));
     }
 
