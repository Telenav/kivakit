package com.telenav.kivakit.core.value.count;

import com.telenav.kivakit.core.language.primitive.Ints;
import com.telenav.kivakit.core.language.primitive.Longs;
import com.telenav.kivakit.core.language.primitive.Primes;
import com.telenav.kivakit.core.value.level.Percent;
import com.telenav.kivakit.interfaces.code.FilteredLoopBody;
import com.telenav.kivakit.interfaces.code.FilteredLoopBody.FilterAction;
import com.telenav.kivakit.interfaces.code.LoopBody;
import com.telenav.kivakit.interfaces.numeric.IntegerNumeric;
import com.telenav.kivakit.interfaces.numeric.Quantizable;
import com.telenav.kivakit.interfaces.numeric.QuantumComparable;
import com.telenav.kivakit.interfaces.value.Source;

import java.util.function.Consumer;

import static com.telenav.kivakit.core.ensure.Ensure.ensure;
import static com.telenav.kivakit.core.value.count.BitCount.bitCount;
import static com.telenav.kivakit.core.value.count.Estimate.estimate;

/**
 * Base class for classes that represent some kind of cardinal number. Each method in this class works for all subclass
 * types. Instances of the subclass are created with {@link #newInstance(long)}. If a subclass wishes to store
 * information in its own field, it can override {@link #asLong()}.
 *
 * <p>
 * Counts have useful properties that primitive values like <i>long</i> and <i>int</i> do not have:
 * </p>
 *
 * <ol>
 *     <li>Counts are guaranteed to be positive values, so it is not possible to have a {@link Count} of -1</li>
 *     <li>Counts have a variety of useful and convenient methods for:
 *     <ul>
 *         <li>Conversion</li>
 *         <li>Comparison</li>
 *         <li>Mathematics</li>
 *         <li>Looping</li>
 *         <li>Iteration</li>
 *         <li>Array allocation</li>
 *     </ul>
 *     </li>
 *     <li>Counts implement the {@link Quantizable} interface, which makes them interoperable with methods that consume {@link Quantizable}s.</li>
 *     <li>Counts provide a more readable, comma-separated String representation by default</li>
 * </ol>
 *
 * <p><b>Efficiency</b></p>
 *
 * <p>
 * {@link Count} objects are cheaper than they might seem for two reasons:
 * <ul>
 *     <li>(1) low count constants, and powers of two and ten can be accessed as constant objects in subclasses
 *     and values up to 65,536 are cached by subclass.
 *     </li>
 *
 *     <li>(2) allocation of count objects higher than 65,536 are cheap in Java due to the design of generational garbage
 *     collectors. This said, there will be occasions where {@link Count} objects are not desirable (for example, inside a
 *     doubly nested loop) and sometimes they may improve a public API method or constructor, while the internal representation
 *     is a primitive value for efficiency.
 *     </li>
 * </ul>
 *
 * <p>
 * Although {@link Count} objects are convenient and make method signatures clear and type-safe, as always, the
 * best approach is to simply use {@link Count} objects until a clear inefficiency shows up in a profiler like YourKit.
 * </p>
 *
 * <hr>
 *
 * <p><b>Conversion</b></p>
 *
 * <ul>
 *     <li>{@link #asInt()} - This count cast to an <i>int</i> value</li>
 *     <li>{@link #asLong()} - This count as a <i>long</i></li>
 *     <li>{@link #get()} - This count as a <i>long</i></li>
 *     <li>{@link #count()} - This count</li>
 *     <li>{@link #asBitCount()} - This count as a {@link BitCount}</li>
 *     <li>{@link #asEstimate()} - This count as an {@link Estimate}</li>
 *     <li>{@link #asMaximum()} - This count as a {@link Maximum}</li>
 *     <li>{@link #asMinimum()} - This count as a {@link Minimum}</li>
 *     <li>{@link #quantum()} - This count as a quantum <i>long</i> value ({@link Quantizable#quantum()})</li>
 * </ul>
 *
 * <hr>
 *
 * <p><b>String Representations</b></p>
 *
 * <ul>
 *     <li>{@link #asString(Format)} - This count formatted in the given format</li>
 *     <li>{@link #asCommaSeparatedString()} - This count as a comma-separated string, like 65,536</li>
 *     <li>{@link #asSimpleString()} - This count as a simple string, like 65536</li>
 * </ul>
 *
 * <hr>
 *
 * <p><b>Comparison</b></p>
 *
 * <ul>
 *     <li>{@link #compareTo(Countable)} - {@link Comparable#compareTo(Object)} implementation</li>
 *     <li>{@link #isLessThan(Quantizable)} - True if this count is less than the given quantum</li>
 *     <li>{@link #isGreaterThan(Quantizable)} - True if this count is greater than the given quantum</li>
 *     <li>{@link #isLessThanOrEqualTo(Quantizable)} - True if this count is less than or equal to the given quantum</li>
 *     <li>{@link #isGreaterThanOrEqualTo(Quantizable) - True if this count is greater than or equal to the given quantum}</li>
 *     <li>{@link #isZero()} - True if this count is zero</li>
 *     <li>{@link #isNonZero()} - True if this count is not zero</li>
 * </ul>
 *
 * <hr>
 *
 * <p><b>Minima and Maxima</b></p>
 *
 * <ul>
 *     <li>{@link #isMaximum()} - True if this count is {@link #maximum()}</li>
 *     <li>{@link #isMinimum()} - True if this count is zero</li>
 *     <li>{@link #asMaximum()} - Converts this count to a {@link Maximum}</li>
 *     <li>{@link #asMinimum()} - Converts this count to a {@link Minimum}</li>
 *     <li>{@link #maximum(SubClass)} - Returns the maximum of this count and the given count</li>
 *     <li>{@link #minimum(SubClass)} - Returns the minimum of this count and the given count</li>
 * </ul>
 *
 * <hr>
 *
 * <p><b>Arithmetic</b></p>
 *
 * <ul>
 *     <li>{@link #decremented()} - This count minus one</li>
 *     <li>{@link #incremented()} - This count plus one</li>
 *     <li>{@link #plus(Quantizable)} - This count plus the given count</li>
 *     <li>{@link #plus(long)} - This count plus the given value</li>
 *     <li>{@link #minus(Quantizable)} - This count minus the given count</li>
 *     <li>{@link #minus(long)} - This count minus the given value</li>
 *     <li>{@link #dividedBy(Quantizable)} - This count divided by the given count, using integer division without rounding</li>
 *     <li>{@link #dividedBy(long)} - This count divided by the given value, using integer division without rounding</li>
 *     <li>{@link #times(Quantizable)} - This count times the given count</li>
 *     <li>{@link #times(long)} - This count times the given value</li>
 *     <li>{@link #times(double)} - This count times the given value, cast to a long value</li>
 *     <li>{@link #times(Percent)} - This count times the given percentage</li>
 * </ul>
 *
 * <hr>
 *
 * <p><b>Mathematics</b></p>
 *
 * <ul>
 *     <li>{@link #percent(Percent)} - The given percentage of this count</li>
 *     <li>{@link #percentOf(Quantizable)} - This count as a percentage of the given count</li>
 *     <li>{@link #dividesEvenlyBy(Quantizable)} - True if there is no remainder when dividing this count by the given count</li>
 *     <li>{@link #powerOfTenCeiling(int)} - The maximum value of this count taking on the given number of digits</li>
 *     <li>{@link #powerOfTenFloor(int)} - The minimum value of this count taking on the given number of digits</li>
 *     <li>{@link #nextPrime()} - The next prime value from a limited table of primes, useful in allocating linear hashmaps</li>
 *     <li>{@link #bitsToRepresent()} - The number of bits required to represent this count</li>
 *     <li>{@link #powerOfTwoCeiling()} - The next power of two above this count</li>
 * </ul>
 *
 * <hr>
 *
 * <p><b>Looping</b></p>
 *
 * <ul>
 *     <li>{@link #loop(Runnable)} - Runs the given code block {@link #count()} times</li>
 *     <li>{@link #loop(LoopBody)} - Runs the given code block {@link #count()} times, passing the iteration number to the code</li>
 * </ul>
 *
 * <hr>
 *
 * <p><b>Iteration</b></p>
 *
 * <ul>
 *     <li>{@link #forEachByte(Consumer)} - Passes to the given consumer, each byte from 0 to the smaller of this count or {@link Byte#MAX_VALUE}, exclusive</li>
 *     <li>{@link #forEachInteger(Consumer)} - Passes to the given consumer, each byte from 0 to the smaller of this count or {@link Integer#MAX_VALUE}, exclusive</li>
 *     <li>{@link #forEachLong(Consumer)} - Passes each long from 0 to {@link #asLong()} to the given consumer, exclusive</li>
 *     <li>{@link #forEachShort(Consumer)} - Passes to the given consumer, each byte from 0 to the smaller of this count or {@link Short#MAX_VALUE}, exclusive</li>
 * </ul>
 *
 * <hr>
 *
 * <p><b>Array Allocation</b></p>
 *
 * <ul>
 *     <li>{@link #newByteArray()} - Allocates a byte array of {@link #count()} elements</li>
 *     <li>{@link #newCharArray()} - Allocates a char array of {@link #count()} elements</li>
 *     <li>{@link #newDoubleArray()} - Allocates a double array of {@link #count()} elements</li>
 *     <li>{@link #newFloatArray()} - Allocates a float array of {@link #count()} elements</li>
 *     <li>{@link #newIntArray()} - Allocates an int array of {@link #count()} elements</li>
 *     <li>{@link #newLongArray()} - Allocates a long array of {@link #count()} elements</li>
 *     <li>{@link #newObjectArray()} - Allocates an Object array of {@link #count()} elements</li>
 *     <li>{@link #newShortArray()} - Allocates a short array of {@link #count()} elements</li>
 *     <li>{@link #newStringArray()} - Allocates a String array of {@link #count()} elements</li>
 * </ul>
 * <p>
 * {@link Count} objects implement the {@link #hashCode()} / {@link #equals(Object)} contract and are {@link Comparable}.
 *
 * <hr>
 *
 * @param <SubClass> The subclass type
 * @author jonathanl (shibo)
 * @see Quantizable
 * @see Countable
 * @see Comparable
 * @see Estimate
 * @see Maximum
 * @see Minimum
 */
<<<<<<< HEAD
@SuppressWarnings("unused")
=======
@SuppressWarnings({ "unused", "unchecked" })
>>>>>>> 51478877
public abstract class BaseCount<SubClass extends BaseCount<SubClass>> implements
        IntegerNumeric<SubClass>,
        Quantizable,
        Countable,
        Comparable<Countable>,
<<<<<<< HEAD
        QuantumComparable<Countable>,
=======
>>>>>>> 51478877
        Source<Long>
{
    /** The underlying primitive cardinal number */
    private final long count;

    public BaseCount()
    {
        this.count = 0;
    }

    protected BaseCount(long count)
    {
        ensure(count >= 0, "Count of " + count + " is negative");

        this.count = count;
    }

    public BitCount asBitCount()
    {
        return bitCount(asLong());
    }

    public Count asCount()
    {
        return Count.count(asLong());
    }

    public Estimate asEstimate()
    {
        return estimate(asLong());
    }

    @Override
    public int asInt()
    {
        var value = asLong();
        return value > Integer.MAX_VALUE ? Integer.MAX_VALUE : (int) value;
    }

    @Override
    public long asLong()
    {
        return count;
    }

    public Maximum asMaximum()
    {
        return Maximum.maximum(asLong());
    }

    public Minimum asMinimum()
    {
        return Minimum.minimum(asLong());
    }

    public BitCount bitsToRepresent()
    {
        return BitCount.bitsToRepresent(asLong());
    }

    /**
     * {@inheritDoc}
     */
    @Override
    public int compareTo(Countable that)
    {
        return Long.compare(asLong(), that.size());
    }

    /**
     * {@inheritDoc}
     */
    @Override
    public Count count()
    {
        return Count.count(asLong());
    }

    @Override
    public SubClass decremented()
    {
        return offset(-1);
    }

    @Override
    public SubClass dividedBy(SubClass divisor)
    {
        return dividedBy(divisor.asLong());
    }

    public SubClass dividedBy(Quantizable divisor)
    {
        return dividedBy(divisor.quantum());
    }

    public SubClass dividedBy(long divisor)
    {
        return inRangeExclusive(asLong() / divisor);
    }

    public boolean dividesEvenlyBy(Quantizable value)
    {
        return asLong() % value.quantum() == 0;
    }

    @Override
    public boolean equals(Object object)
    {
        if (object instanceof BaseCount)
        {
            var that = (BaseCount<?>) object;
            return asLong() == that.asLong();
        }
        return false;
    }

    public void forEach(Consumer<SubClass> consumer)
    {
        for (var value = minimum(); value.isLessThan(this); value = value.next())
        {
            consumer.accept(value);
        }
    }

    public void forEachByte(Consumer<Byte> consumer)
    {
        for (byte i = 0; i < maximum().asInt(); i++)
        {
            consumer.accept(i);
        }
    }

    public void forEachInteger(Consumer<Integer> consumer)
    {
        for (var i = 0; i < maximum().asInt(); i++)
        {
            consumer.accept(i);
        }
    }

    public void forEachLong(Consumer<Long> consumer)
    {
        for (long i = 0; i < asLong(); i++)
        {
            consumer.accept(i);
        }
    }

    public void forEachShort(Consumer<Short> consumer)
    {
        for (short i = 0; i < maximum().asInt(); i++)
        {
            consumer.accept(i);
        }
    }

    /**
     * Implements {@link Source#get()} to return this count as a Long
     */
    @Override
    public Long get()
    {
        return asLong();
    }

    @Override
    public int hashCode()
    {
        return Long.hashCode(asLong());
    }

    public SubClass inRangeExclusive(long value)
    {
        if (value >= maximum().asLong())
        {
            return null;
        }
        if (value < 0)
        {
            return null;
        }
        return newInstance(value);
    }

    public SubClass inRangeInclusive(long value)
    {
        if (value > maximum().asLong())
        {
            return null;
        }
        if (value < 0)
        {
            return null;
        }
        return newInstance(value);
    }

    @Override
    public SubClass incremented()
    {
        return offset(1);
    }

    public boolean isBetweenExclusive(BaseCount<?> minimum, BaseCount<?> exclusiveMaximum)
    {
        return Longs.isBetweenExclusive(asLong(), minimum.asLong(), exclusiveMaximum.asLong());
    }

    public boolean isBetweenInclusive(BaseCount<?> minimum, BaseCount<?> inclusiveMaximum)
    {
        return Longs.isBetweenInclusive(asLong(), minimum.asLong(), inclusiveMaximum.asLong());
    }

    public boolean isMaximum()
    {
        return asLong() == maximum().asLong();
    }

    public boolean isMinimum()
    {
        return asLong() == 0;
    }

    @Override
    public boolean isNonZero()
    {
        return asLong() != 0;
    }

    @Override
    public boolean isZero()
    {
        return asLong() == 0;
    }

    public void loop(LoopBody<SubClass> body)
    {
        var maximum = this;
        for (var at = minimum(); at.isLessThan(maximum); at = at.next())
        {
            body.at(at);
        }
    }

    public void loop(FilteredLoopBody<SubClass> body)
    {
        var maximum = this;
        for (var at = minimum(); at.isLessThan(maximum); at = at.next())
        {
            if (body.at(at) == FilterAction.REJECT)
            {
                maximum = maximum.incremented();
            }
        }
    }

    public void loop(Runnable code)
    {
        for (var iteration = 0; iteration < asLong(); iteration++)
        {
            code.run();
        }
    }

    public void loopInclusive(LoopBody<SubClass> code)
    {
        for (var at = minimum(); at.isLessThanOrEqualTo(this); at = at.next())
        {
            code.at(at);
        }
    }

    public void loopIndexes(Consumer<Integer> body)
    {
        count().loop((LoopBody<Count>) at -> body.accept(at.asInt()));
    }

    /**
     * {@inheritDoc}
     */
    @SuppressWarnings("unchecked")
    @Override
    public SubClass maximum(SubClass that)
    {
        if (asLong() > that.asLong())
        {
            return (SubClass) this;
        }
        else
        {
            return that;
        }
    }

    /**
     * {@inheritDoc}
     */
    @Override
    public SubClass maximum()
    {
        return newInstance(Long.MAX_VALUE);
    }

    /**
     * {@inheritDoc}
     */
    @Override
    @SuppressWarnings("unchecked")
    public SubClass minimum(SubClass that)
    {
        if (asLong() < that.asLong())
        {
            return (SubClass) this;
        }
        else
        {
            return that;
        }
    }

    /**
     * {@inheritDoc}
     */
    @Override
    public SubClass minimum()
    {
        return inRangeExclusive(0);
    }

    @Override
    public SubClass minus(SubClass count)
    {
        return minus(count.asLong());
    }

    public SubClass minus(Quantizable count)
    {
        return minus(count.quantum());
    }

    public SubClass minus(long count)
    {
        return inRangeExclusive(asLong() - count);
    }

    public byte[] newByteArray()
    {
        return new byte[asInt()];
    }

    public char[] newCharArray()
    {
        return new char[asInt()];
    }

    public double[] newDoubleArray()
    {
        return new double[asInt()];
    }

    public float[] newFloatArray()
    {
        return new float[asInt()];
    }

    /**
     * Returns a new instance of the concrete subclass of this abstract class.
     *
     * @param count The count value
     * @return The new instance
     */
    public abstract SubClass newInstance(long count);

    @Override
    public final SubClass newInstance(Long count)
    {
        return newInstance(count.intValue());
    }

    public int[] newIntArray()
    {
        return new int[asInt()];
    }

    public long[] newLongArray()
    {
        return new long[asInt()];
    }

    @SuppressWarnings({ "unchecked" })
    public <Element> Element[] newObjectArray()
    {
        return (Element[]) new Object[asInt()];
    }

    public short[] newShortArray()
    {
        return new short[asInt()];
    }

    public String[] newStringArray()
    {
        return new String[asInt()];
    }

    /**
     * {@inheritDoc}
     */
    @Override
    public SubClass next()
    {
        return offset(1);
    }

    public SubClass nextPrime()
    {
        return newInstance(Primes.primeAllocationSize(asInt()));
    }

    /**
     * Returns the next value, but wraps around to {@link #minimum()} when {@link #next()} returns null.
     */
    public SubClass nextWrap()
    {
        var next = next();
        return next == null ? minimum() : next;
    }

    public SubClass offset(long offset)
    {
        return inRangeInclusive(asLong() + offset);
    }

    public SubClass percent(Percent percentage)
    {
        return inRangeExclusive((long) (asLong() * percentage.asUnitValue()));
    }

    public Percent percentOf(Quantizable total)
    {
        if (total.isZero())
        {
            return Percent._0;
        }
        return Percent.percent(asLong() * 100.0 / total.quantum());
    }

    @Override
    public SubClass plus(SubClass count)
    {
        return plus(count.asLong());
    }

    public SubClass plus(Quantizable count)
    {
        return plus(count.quantum());
    }

    public SubClass plus(long count)
    {
        return inRangeExclusive(asLong() + count);
    }

    /**
     * Returns the next higher power of ten with the given number of digits. For example, if this is a count of 6700,
     * and digits is 5, then the result will be 6700 + 10_000 = 16,700 / 10,000 = 1 * 10,000 = 10,000.
     *
     * @param digits The number of digits
     */
    public SubClass powerOfTenCeiling(int digits)
    {
        return inRangeExclusive((asLong() + Ints.powerOfTen(digits))
                / Ints.powerOfTen(digits)
                * Ints.powerOfTen(digits));
    }

    /**
     * Returns the next lower power of ten with the given number of digits. For example, if this is a count of 16,700,
     * and digits is 5, then the result will be 16,700 / 10,000 = 1 * 10,000 = 10,000.
     *
     * @param digits The number of digits
     */
    public SubClass powerOfTenFloor(int digits)
    {
        return inRangeExclusive(asLong() / Ints.powerOfTen(digits) * Ints.powerOfTen(digits));
    }

    /**
     * Rounds this count up to the next higher por of two
     */
    public SubClass powerOfTwoCeiling()
    {
        var rounded = 1L;
        while (rounded < asLong())
        {
            rounded <<= 1;
        }
        return newInstance(rounded);
    }

    /**
     * {@inheritDoc}
     */
    @Override
    public long quantum()
    {
        return asLong();
    }

    /**
     * {@inheritDoc}
     */
    @Override
    public int size()
    {
        return asInt();
    }

    @Override
    public SubClass times(SubClass count)
    {
        return times(count.asLong());
    }

    public SubClass times(Quantizable count)
    {
        return times(count.quantum());
    }

    public SubClass times(double multiplier)
    {
        return inRangeExclusive((long) (get() * multiplier));
    }

    public SubClass times(long multiplier)
    {
        return inRangeExclusive(asLong() * multiplier);
    }

    public SubClass times(Percent percentage)
    {
        return times(percentage.asUnitValue());
    }

    public Range<SubClass> toExclusive(SubClass maximum)
    {
        return Range.rangeExclusive(asSubclassType(), maximum);
    }

    public Range<SubClass> toInclusive(SubClass maximum)
    {
        return Range.rangeInclusive(asSubclassType(), maximum);
    }

    @Override
    public String toString()
    {
        return asCommaSeparatedString();
    }

    @SuppressWarnings("unchecked")
    private SubClass asSubclassType()
    {
        return (SubClass) this;
    }
}<|MERGE_RESOLUTION|>--- conflicted
+++ resolved
@@ -9,7 +9,6 @@
 import com.telenav.kivakit.interfaces.code.LoopBody;
 import com.telenav.kivakit.interfaces.numeric.IntegerNumeric;
 import com.telenav.kivakit.interfaces.numeric.Quantizable;
-import com.telenav.kivakit.interfaces.numeric.QuantumComparable;
 import com.telenav.kivakit.interfaces.value.Source;
 
 import java.util.function.Consumer;
@@ -200,20 +199,11 @@
  * @see Maximum
  * @see Minimum
  */
-<<<<<<< HEAD
-@SuppressWarnings("unused")
-=======
 @SuppressWarnings({ "unused", "unchecked" })
->>>>>>> 51478877
 public abstract class BaseCount<SubClass extends BaseCount<SubClass>> implements
         IntegerNumeric<SubClass>,
-        Quantizable,
         Countable,
         Comparable<Countable>,
-<<<<<<< HEAD
-        QuantumComparable<Countable>,
-=======
->>>>>>> 51478877
         Source<Long>
 {
     /** The underlying primitive cardinal number */
