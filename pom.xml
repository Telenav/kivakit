--- conflicted
+++ resolved
@@ -1,14 +1,3 @@
-<<<<<<< HEAD
-<?xml version="1.0" encoding="UTF-8" standalone="no"?>
-<project xmlns:xsi = "http://www.w3.org/2001/XMLSchema-instance" xmlns = "http://maven.apache.org/POM/4.0.0"
-         xsi:schemaLocation = "http://maven.apache.org/POM/4.0.0 http://maven.apache.org/xsd/maven-4.0.0.xsd">
-
-    <modelVersion>4.0.0</modelVersion>
-
-    <groupId>com.telenav.kivakit</groupId>
-    <artifactId>kivakit</artifactId>
-    <version>1.5.1-SNAPSHOT</version>
-=======
 <?xml version="1.0" encoding="UTF-8"?>
 <!-- ///////////////////////////////////////////////////////////////////////////////////////////////////////////////// -->
 <!--  -->
@@ -33,7 +22,6 @@
     <groupId>com.telenav.kivakit</groupId>
     <artifactId>kivakit</artifactId>
     <version>1.6.0</version>
->>>>>>> 51478877
 
     <packaging>pom</packaging>
     
@@ -149,48 +137,4 @@
         
     </developers>
 
-<<<<<<< HEAD
-    <!-- Source Code -->
-
-    <scm>
-
-        <connection>scm:git:https://Telenav/kivakit.git</connection>
-        <developerConnection>scm:git:https://Telenav/kivakit.git</developerConnection>
-        <url>https://Telenav/kivakit.git</url>
-
-    </scm>
-
-    <!-- Issue Tracking -->
-
-    <issueManagement>
-
-        <system>GitHub</system>
-        <url>https://github.com/Telenav/kivakit/issues</url>
-
-    </issueManagement>
-
-    <!-- Modules -->
-
-    <modules>
-
-        <module>kivakit-interfaces</module>
-        <module>kivakit-mixins</module>
-        <module>kivakit-core</module>
-        <module>kivakit-collections</module>
-        <module>kivakit-conversion</module>
-        <module>kivakit-extraction</module>
-        <module>kivakit-validation</module>
-        <module>kivakit-resource</module>
-        <module>kivakit-serialization</module>
-        <module>kivakit-settings</module>
-        <module>kivakit-network</module>
-        <module>kivakit-component</module>
-        <module>kivakit-commandline</module>
-        <module>kivakit-application</module>
-        <module>kivakit-internal</module>
-        <module>kivakit-test</module>
-    </modules>
-
-=======
->>>>>>> 51478877
 </project>