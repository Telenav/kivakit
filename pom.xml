<!--/////////////////////////////////////////////////////////////////////////////////////////////////////////////////-->
<!--                                                                                                                 -->
<!--  © 2011-2021 Telenav, Inc.                                                                                      -->
<!--  Licensed under Apache License, Version 2.0                                                                     -->
<!--                                                                                                                 -->
<!--/////////////////////////////////////////////////////////////////////////////////////////////////////////////////-->

<!--suppress MavenModelInspection -->
<project xmlns:xsi = "http://www.w3.org/2001/XMLSchema-instance" xmlns = "http://maven.apache.org/POM/4.0.0"
         xsi:schemaLocation = "http://maven.apache.org/POM/4.0.0 http://maven.apache.org/xsd/maven-4.0.0.xsd">

    <modelVersion>4.0.0</modelVersion>
    <groupId>com.telenav.kivakit</groupId>
    <artifactId>kivakit</artifactId>
    <version>1.1.0-SNAPSHOT</version>
    <packaging>pom</packaging>

    <!-- Project -->

    <name>KivaKit</name>
    <description>KivaKit is a collection of easy-to-use, integrated mini-frameworks for developing Java software.</description>
    <url>http://www.kivakit.org</url>
    <inceptionYear>2011</inceptionYear>
    <organization>
        <name>Telenav</name>
        <url>https://www.telenav.com</url>
    </organization>

    <!-- Licensing -->

    <licenses>

        <license>
            <name>Apache License, Version 2.0</name>
            <url>https://www.apache.org/licenses/LICENSE-2.0.txt</url>
            <distribution>repo</distribution>
        </license>

    </licenses>

    <!-- Contributors -->

    <developers>

        <developer>
            <id>jonathanl</id>
            <name>Jonathan Locke (Luo Shibo)</name>
            <email>jonathanl@telenav.com</email>
            <organization>Telenav</organization>
            <organizationUrl>http://www.telenav.com/</organizationUrl>
            <roles>
                <role>lead</role>
                <role>administrator</role>
            </roles>
        </developer>

        <developer>
            <id>haifeng</id>
            <name>Haifeng Zhu</name>
            <email>hfzhu@telenav.com</email>
            <organization>Telenav</organization>
            <organizationUrl>http://www.telenav.com/</organizationUrl>
            <roles>
                <role>developer</role>
                <role>administrator</role>
            </roles>
        </developer>

    </developers>

    <!-- Source Code -->

    <scm>

        <connection>scm:git:https://Telenav/kivakit.git</connection>
        <developerConnection>scm:git:https://Telenav/kivakit.git</developerConnection>
        <url>https://Telenav/kivakit.git</url>

    </scm>

    <!-- Issue Tracking -->

    <issueManagement>

        <system>GitHub</system>
        <url>https://github.com/Telenav/kivakit/issues</url>

    </issueManagement>

    <!-- Publishing -->

    <distributionManagement>

        <snapshotRepository>
            <id>ossrh</id>
            <url>https://s01.oss.sonatype.org/content/repositories/snapshots</url>
        </snapshotRepository>

        <repository>
            <id>ossrh</id>
            <url>https://s01.oss.sonatype.org/service/local/staging/deploy/maven2/</url>
        </repository>

    </distributionManagement>

    <!-- Repositories -->

    <repositories>

        <repository>
            <snapshots>
                <enabled>false</enabled>
            </snapshots>
            <id>central</id>
            <name>Maven Central</name>
            <url>https://repo1.maven.org/maven2</url>
        </repository>

        <repository>
            <id>ossrh</id>
            <url>https://s01.oss.sonatype.org/content/repositories/snapshots</url>
            <releases>
                <enabled>false</enabled>
            </releases>
            <snapshots>
                <enabled>true</enabled>
            </snapshots>
        </repository>

    </repositories>

    <!-- Modules -->

    <modules>

        <module>kivakit-kernel</module>
        <module>kivakit-test</module>
        <module>kivakit-serialization</module>
        <module>kivakit-collections</module>
        <module>kivakit-resource</module>
        <module>kivakit-commandline</module>
        <module>kivakit-configuration</module>
        <module>kivakit-security</module>
        <module>kivakit-network</module>
        <module>kivakit-component</module>
        <module>kivakit-application</module>

    </modules>

    <!-- Properties -->

    <properties>

        <!-- KivaKit Version -->

        <kivakit.version>1.1.0-SNAPSHOT</kivakit.version>

        <!-- Cactus Build -->

        <cactus.version>1.0.0</cactus.version>
        <cactus.download.version>1.0.0</cactus.download.version>
        <cactus.downloads.folder>${user.home}/.cactus-build/downloads</cactus.downloads.folder>
        <cactus.url>https://repo1.maven.org/maven2/com/telenav/cactus/cactus-build-metadata/${cactus.download.version}/cactus-build-metadata-${cactus.download.version}.jar</cactus.url>
        <cactus.jar>${cactus.downloads.folder}/cactus-build-metadata-${cactus.download.version}.jar</cactus.jar>

        <!-- Lexakai Documentation -->

        <lexakai.version>1.0.0</lexakai.version>

        <!-- Java -->

        <java.version>11</java.version>
        <project.build.sourceEncoding>UTF-8</project.build.sourceEncoding>
        <jakarta.activation.version>1.2.2</jakarta.activation.version>
        <java-mail.version>1.6.2</java-mail.version>

        <!-- Protocols -->

        <protobuf.version>3.11.4</protobuf.version>
        <gson.version>2.8.0</gson.version>
        <jettison.version>1.1</jettison.version>

        <!-- Maven -->

        <maven-compiler-plugin.version>3.8.1</maven-compiler-plugin.version>
        <maven-resources-plugin.version>2.7</maven-resources-plugin.version>
        <maven-shade-plugin.version>3.2.4</maven-shade-plugin.version>
        <maven-jar-plugin.version>2.4</maven-jar-plugin.version>
        <maven-javadoc-plugin.version>3.2.0</maven-javadoc-plugin.version>
        <maven-source-plugin.version>3.2.1</maven-source-plugin.version>
        <maven-gpg-plugin.version>1.6</maven-gpg-plugin.version>

        <!-- Build -->

        <nexus-staging-maven-plugin.version>1.6.7</nexus-staging-maven-plugin.version>
        <moditect-maven-plugin.version>1.0.0.RC1</moditect-maven-plugin.version>

        <!-- Serialization -->

        <kryo.version>4.0.2</kryo.version>
        <kryo.serializers.version>0.45</kryo.serializers.version>

        <!-- Testing -->

        <junit.version>4.13.2</junit.version>

        <!-- Utility -->

        <beanutils.version>1.8.3</beanutils.version>
        <commons.collections.version>3.2.2</commons.collections.version>
        <commons.lang3.version>3.4</commons.lang3.version>
        <guava.version>29.0-jre</guava.version>
        <htrace.version>4.2.0-incubating</htrace.version>
        <log4j.version>1.2.17</log4j.version>
        <slf4j.version>1.7.2</slf4j.version>
        <yourkit.version>8.0.1</yourkit.version>

        <!-- Web -->

        <jersey.version>2.33</jersey.version>
        <swagger.version>2.1.6</swagger.version>
        <httpclient.version>4.5.12</httpclient.version>

        <!-- XML -->

        <jackson.version>2.12.2</jackson.version>
        <xerces.version>2.11.0</xerces.version>

    </properties>

    <!-- Profiles -->

    <profiles>

        <!-- Exclude Slow Tests -->

        <profile>
            <id>test-quick</id>
            <properties>
                <exclude.test.groups>com.telenav.kivakit.test.annotations.SlowTests</exclude.test.groups>
                <testQuick>true</testQuick>
            </properties>
        </profile>

        <!-- Attach JARs -->

        <profile>
            <id>attach-jars</id>
            <build>
                <plugins>
                    <plugin>
                        <groupId>org.apache.maven.plugins</groupId>
                        <artifactId>maven-source-plugin</artifactId>
                        <version>${maven-source-plugin.version}</version>
                        <executions>
                            <execution>
                                <id>attach-source-jar</id>
                                <goals>
                                    <goal>jar</goal>
                                </goals>
                            </execution>
                        </executions>
                    </plugin>
                    <plugin>
                        <groupId>org.apache.maven.plugins</groupId>
                        <artifactId>maven-javadoc-plugin</artifactId>
                        <version>${maven-javadoc-plugin.version}</version>
                        <configuration>
                            <show>public</show>
                            <source>11</source>
                            <detectJavaApiLink>false</detectJavaApiLink>
                            <doclint>none</doclint>
                            <nohelp>true</nohelp>
                            <additionalOptions>-notimestamp --show-module-contents all --show-packages all --show-types private</additionalOptions>
                            <destDir>target/attached-javadocs</destDir>
                        </configuration>
                        <executions>
                            <execution>
                                <id>attach-javadoc-jar</id>
                                <goals>
                                    <goal>jar</goal>
                                </goals>
                            </execution>
                        </executions>
                    </plugin>
                </plugins>
            </build>
        </profile>

        <!-- Sign Artifacts -->

        <profile>

            <id>sign-artifacts</id>
            <build>
                <plugins>
                    <plugin>
                        <groupId>org.apache.maven.plugins</groupId>
                        <artifactId>maven-gpg-plugin</artifactId>
                        <version>${maven-gpg-plugin.version}</version>
                        <executions>
                            <execution>
                                <id>sign-artifacts</id>
                                <phase>verify</phase>
                                <configuration>
                                    <gpgArguments>
                                        <arg>--pinentry-mode</arg>
                                        <arg>loopback</arg>
                                    </gpgArguments>
                                </configuration>
                                <goals>
                                    <goal>sign</goal>
                                </goals>
                            </execution>
                        </executions>
                    </plugin>
                </plugins>
            </build>

        </profile>

    </profiles>

    <build>

        <!-- Resource Copying -->

        <resources>
            <resource>
                <directory>src/main/java</directory>
                <includes>
                    <include>**/*</include>
                </includes>
                <excludes>
                    <exclude>**/*.java</exclude>
                </excludes>
            </resource>
            <resource>
                <directory>src/main/resources</directory>
                <includes>
                    <include>**/*</include>
                </includes>
            </resource>
        </resources>
        <testResources>
            <testResource>
                <directory>src/test/java</directory>
                <includes>
                    <include>**/*</include>
                </includes>
                <excludes>
                    <exclude>**/*.java</exclude>
                </excludes>
            </testResource>
            <testResource>
                <directory>src/test/resources</directory>
                <includes>
                    <include>**/*</include>
                </includes>
            </testResource>
        </testResources>

        <!-- Plugins -->

        <plugins>

            <!-- Dependencies -->

            <plugin>
                <groupId>org.apache.maven.plugins</groupId>
                <artifactId>maven-enforcer-plugin</artifactId>
                <version>3.0.0</version>
                <executions>
                    <execution>
                        <id>enforce</id>
                        <configuration>
                            <rules>
                                <dependencyConvergence/>
                            </rules>
                        </configuration>
                        <goals>
                            <goal>enforce</goal>
                        </goals>
                    </execution>
                </executions>
            </plugin>
<<<<<<< HEAD

=======
            
>>>>>>> d077e081
            <!-- Build Metadata -->

            <plugin>
                <groupId>org.apache.maven.plugins</groupId>
                <artifactId>maven-antrun-plugin</artifactId>
                <version>3.0.0</version>
                <executions>
                    <execution>
                        <id>project-metadata</id>
                        <phase>validate</phase>
                        <configuration>
                            <target name = "build-metadata">
                                <property name = "project.groupId" value = "${project.groupId}"/>
                                <property name = "project.artifactId" value = "${project.artifactId}"/>
                                <property name = "project.version" value = "${project.version}"/>
                                <property name = "project.name" value = "${project.name}"/>
                                <condition property = "source.exists">
                                    <available file = "src" type = "dir"/>
                                </condition>
                                <taskdef resource = "net/sf/antcontrib/antcontrib.properties" classpathref = "maven.plugin.classpath"/>
                                <if>
                                    <equals arg1 = "${maven.multiModuleProjectDirectory}" arg2 = "${project.basedir}"/>
                                    <then>
                                        <mkdir dir = "${cactus.downloads.folder}"/>
                                        <get ignoreerrors = "true" src = "${cactus.url}" dest = "${cactus.jar}"/>
                                    </then>
                                </if>
                                <if>
                                    <equals arg1 = "${source.exists}" arg2 = "true"/>
                                    <then>
                                        <echo file = "src/main/java/project.properties">
                                            project-name = ${project.name}${line.separator}project-version = ${project.version}${line.separator}project-group-id = ${project.groupId}${line.separator}project-artifact-id = ${project.artifactId}
                                        </echo>
                                        <java jar = "${cactus.jar}" failonerror = "true" fork = "true">
                                            <arg value = "src/main/java"/>
                                        </java>
                                    </then>
                                    <else>
                                        <echo file = "${project.basedir}/project.properties">
                                            project-name = ${project.name}${line.separator}project-version = ${project.version}${line.separator}project-group-id = ${project.groupId}${line.separator}project-artifact-id = ${project.artifactId}
                                        </echo>
                                        <java jar = "${cactus.jar}" failonerror = "true" fork = "true">
                                            <arg value = "${project.basedir}"/>
                                        </java>
                                    </else>
                                </if>
                            </target>
                        </configuration>
                        <goals>
                            <goal>run</goal>
                        </goals>
                    </execution>
                </executions>
                <dependencies>
                    <dependency>
                        <groupId>ant-contrib</groupId>
                        <artifactId>ant-contrib</artifactId>
                        <version>20020829</version>
                    </dependency>
                </dependencies>
            </plugin>

        </plugins>

        <pluginManagement>

            <plugins>

                <!-- Compiling -->

                <plugin>
                    <groupId>org.apache.maven.plugins</groupId>
                    <artifactId>maven-compiler-plugin</artifactId>
                    <version>${maven-compiler-plugin.version}</version>
                    <configuration>
                        <release>${java.version}</release>
                        <compilerArgs>
                            <compilerArgument>-Xlint:unchecked</compilerArgument>
                            <compilerArgument>-Xlint:deprecation</compilerArgument>
                        </compilerArgs>
                    </configuration>
                </plugin>

                <!-- Building -->

                <plugin>
                    <groupId>org.codehaus.mojo</groupId>
                    <artifactId>build-helper-maven-plugin</artifactId>
                    <version>3.2.0</version>
                </plugin>

                <!-- Testing -->

                <plugin>
                    <groupId>org.apache.maven.plugins</groupId>
                    <artifactId>maven-surefire-plugin</artifactId>
                    <version>3.0.0-M5</version>
                    <configuration>
                        <!--suppress MavenModelInspection -->
                        <excludedGroups>${exclude.test.groups}</excludedGroups>
                        <systemPropertyVariables>
                            <!--suppress MavenModelInspection -->
                            <testQuick>${testQuick}</testQuick>
                        </systemPropertyVariables>
                        <argLine>-Xmx2g</argLine>
                    </configuration>
                </plugin>

                <!-- Documentation -->

                <plugin>
                    <groupId>org.apache.maven.plugins</groupId>
                    <artifactId>maven-javadoc-plugin</artifactId>
                    <version>${maven-javadoc-plugin.version}</version>
                    <configuration>
                        <show>public</show>
                        <source>11</source>
                        <detectJavaApiLink>false</detectJavaApiLink>
                        <doclint>none</doclint>
                        <nohelp>true</nohelp>
                        <reportOutputDirectory>${env.KIVAKIT_ASSETS_HOME}/docs/${env.KIVAKIT_VERSION}/javadoc</reportOutputDirectory>
                        <destDir>kivakit</destDir>
                        <additionalOptions>-notimestamp --show-module-contents all --show-packages all --show-types private</additionalOptions>
                    </configuration>
                    <executions>
                        <execution>
                            <id>aggregate</id>
                            <phase>site</phase>
                            <goals>
                                <goal>aggregate</goal>
                            </goals>
                        </execution>
                    </executions>
                </plugin>

                <!-- Publishing -->

                <plugin>
                    <groupId>org.sonatype.plugins</groupId>
                    <artifactId>nexus-staging-maven-plugin</artifactId>
                    <version>${nexus-staging-maven-plugin.version}</version>
                    <extensions>true</extensions>
                    <configuration>
                        <serverId>ossrh</serverId>
                        <nexusUrl>https://s01.oss.sonatype.org/</nexusUrl>
                        <autoReleaseAfterClose>false</autoReleaseAfterClose>
                    </configuration>
                </plugin>

            </plugins>

        </pluginManagement>

    </build>

</project>
<|MERGE_RESOLUTION|>--- conflicted
+++ resolved
@@ -384,11 +384,7 @@
                     </execution>
                 </executions>
             </plugin>
-<<<<<<< HEAD
-
-=======
             
->>>>>>> d077e081
             <!-- Build Metadata -->
 
             <plugin>
