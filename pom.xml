--- conflicted
+++ resolved
@@ -12,11 +12,7 @@
     <modelVersion>4.0.0</modelVersion>
     <groupId>com.telenav.kivakit</groupId>
     <artifactId>kivakit</artifactId>
-<<<<<<< HEAD
-    <version>0.9.8-beta</version>
-=======
     <version>1.0.0</version>
->>>>>>> c718c1ae
     <packaging>pom</packaging>
 
     <!-- Project -->
@@ -157,11 +153,7 @@
 
         <!-- KivaKit Version -->
 
-<<<<<<< HEAD
-        <kivakit.version>0.9.8-beta</kivakit.version>
-=======
         <kivakit.version>1.0.0</kivakit.version>
->>>>>>> c718c1ae
 
         <!-- Cactus Build -->
 
@@ -173,11 +165,7 @@
 
         <!-- Lexakai Documentation -->
 
-<<<<<<< HEAD
-        <lexakai.version>0.9.8-beta</lexakai.version>
-=======
         <lexakai.version>0.9.9-SNAPSHOT</lexakai.version>
->>>>>>> c718c1ae
 
         <!-- Java -->
 
@@ -200,11 +188,11 @@
         <maven-jar-plugin.version>2.4</maven-jar-plugin.version>
         <maven-javadoc-plugin.version>3.2.0</maven-javadoc-plugin.version>
         <maven-source-plugin.version>3.2.1</maven-source-plugin.version>
-        <maven-gpg-plugin.version>3.0.1</maven-gpg-plugin.version>
+        <maven-gpg-plugin.version>1.6</maven-gpg-plugin.version>
 
         <!-- Build -->
 
-        <nexus-staging-maven-plugin.version>1.6.8</nexus-staging-maven-plugin.version>
+        <nexus-staging-maven-plugin.version>1.6.7</nexus-staging-maven-plugin.version>
         <moditect-maven-plugin.version>1.0.0.RC1</moditect-maven-plugin.version>
 
         <!-- Serialization -->
@@ -230,12 +218,12 @@
         <!-- Web -->
 
         <jersey.version>2.33</jersey.version>
-        <swagger.version>2.1.10</swagger.version>
-        <httpclient.version>4.5.13</httpclient.version>
+        <swagger.version>2.1.6</swagger.version>
+        <httpclient.version>4.5.12</httpclient.version>
 
         <!-- XML -->
 
-        <jackson.version>2.12.4</jackson.version>
+        <jackson.version>2.12.2</jackson.version>
         <xerces.version>2.11.0</xerces.version>
 
     </properties>
