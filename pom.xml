--- conflicted
+++ resolved
@@ -171,17 +171,13 @@
         <profile>
             <id>test-quick</id>
             <properties>
-                <exclude.test.groups>com.telenav.kivakit.test.annotations.SlowTests</exclude.test.groups>
+                <exclude.test.groups>com.telenav.kivakit.core.test.annotations.SlowTests</exclude.test.groups>
                 <testQuick>true</testQuick>
             </properties>
         </profile>
     </profiles>
 
     <build>
-
-        <directory>target.nosync</directory>
-        <outputDirectory>target.nosync/classes</outputDirectory>
-        <testOutputDirectory>target.nosync/test-classes</testOutputDirectory>
 
         <plugins>
 
@@ -212,11 +208,7 @@
                                         <echo file = "src/main/java/project.properties">
                                             project-name        = ${project.name}${line.separator}project-version     = ${project.version}${line.separator}project-group-id    = ${project.groupId}${line.separator}project-artifact-id = ${project.artifactId}
                                         </echo>
-<<<<<<< HEAD
                                         <java jar = "${env.KIVAKIT_ASSETS_HOME}/docs/applications/cactus-build-metadata-${env.KIVAKIT_BUILD_METADATA_VERSION}.jar"
-=======
-                                        <java jar = "${env.KIVAKIT_ASSETS_HOME}/docs/applications/cactus-build-metadata-${env.CACTUS_BUILD_METADATA_VERSION}.jar"
->>>>>>> 4b6228c5
                                               failonerror = "true"
                                               fork = "true">
                                             <arg value = "src/main/java"/>
@@ -226,11 +218,7 @@
                                         <echo file = "${project.basedir}/project.properties">
                                             project-name        = ${project.name}${line.separator}project-version     = ${project.version}${line.separator}project-group-id    = ${project.groupId}${line.separator}project-artifact-id = ${project.artifactId}
                                         </echo>
-<<<<<<< HEAD
                                         <java jar = "${env.KIVAKIT_ASSETS_HOME}/docs/applications/cactus-build-metadata-${env.KIVAKIT_BUILD_METADATA_VERSION}.jar"
-=======
-                                        <java jar = "${env.KIVAKIT_ASSETS_HOME}/docs/applications/cactus-build-metadata-${env.CACTUS_BUILD_METADATA_VERSION}.jar"
->>>>>>> 4b6228c5
                                               failonerror = "true"
                                               fork = "true">
                                             <arg value = "${project.basedir}"/>
