--- conflicted
+++ resolved
@@ -26,7 +26,7 @@
 
     <name>KivaKit</name>
     <description>KivaKit is a collection of easy-to-use, integrated mini-frameworks for developing Java software.</description>
-    <url>https://www.kivakit.org</url>
+    <url>http://www.kivakit.org</url>
     <inceptionYear>2011</inceptionYear>
     <organization>
         <name>Telenav</name>
@@ -54,7 +54,7 @@
             <name>Jonathan Locke (Luo Shibo)</name>
             <email>jonathanl@telenav.com</email>
             <organization>Telenav</organization>
-            <organizationUrl>https://www.telenav.com/</organizationUrl>
+            <organizationUrl>http://www.telenav.com/</organizationUrl>
             <roles>
                 <role>lead</role>
                 <role>administrator</role>
@@ -66,7 +66,7 @@
             <name>Haifeng Zhu</name>
             <email>hfzhu@telenav.com</email>
             <organization>Telenav</organization>
-            <organizationUrl>https://www.telenav.com/</organizationUrl>
+            <organizationUrl>http://www.telenav.com/</organizationUrl>
             <roles>
                 <role>developer</role>
                 <role>administrator</role>
@@ -112,379 +112,4 @@
 
     </modules>
 
-<<<<<<< HEAD
-    <!-- Properties -->
-
-    <properties>
-
-        <!-- KivaKit Version -->
-
-        <kivakit.version>1.0.0</kivakit.version>
-
-        <!-- Cactus Build -->
-
-        <cactus.version>1.0.0</cactus.version>
-        <cactus.download.version>1.0.0</cactus.download.version>
-        <cactus.downloads.folder>${user.home}/.cactus-build/downloads</cactus.downloads.folder>
-        <cactus.url>https://repo1.maven.org/maven2/com/telenav/cactus/cactus-build-metadata/${cactus.download.version}/cactus-build-metadata-${cactus.download.version}.jar</cactus.url>
-        <cactus.jar>${cactus.downloads.folder}/cactus-build-metadata-${cactus.download.version}.jar</cactus.jar>
-
-        <!-- Lexakai Documentation -->
-
-        <lexakai.version>1.0.0</lexakai.version>
-
-        <!-- Java -->
-
-        <java.version>11</java.version>
-        <project.build.sourceEncoding>UTF-8</project.build.sourceEncoding>
-        <jakarta.activation.version>1.2.2</jakarta.activation.version>
-        <java-mail.version>1.6.2</java-mail.version>
-
-        <!-- Protocols -->
-
-        <protobuf.version>3.11.4</protobuf.version>
-        <gson.version>2.8.0</gson.version>
-        <jettison.version>1.1</jettison.version>
-
-        <!-- Maven -->
-
-        <maven-compiler-plugin.version>3.8.1</maven-compiler-plugin.version>
-        <maven-resources-plugin.version>2.7</maven-resources-plugin.version>
-        <maven-shade-plugin.version>3.2.4</maven-shade-plugin.version>
-        <maven-jar-plugin.version>2.4</maven-jar-plugin.version>
-        <maven-javadoc-plugin.version>3.2.0</maven-javadoc-plugin.version>
-        <maven-source-plugin.version>3.2.1</maven-source-plugin.version>
-        <maven-gpg-plugin.version>1.6</maven-gpg-plugin.version>
-
-        <!-- Build -->
-
-        <nexus-staging-maven-plugin.version>1.6.7</nexus-staging-maven-plugin.version>
-        <moditect-maven-plugin.version>1.0.0.RC1</moditect-maven-plugin.version>
-
-        <!-- Serialization -->
-
-        <kryo.version>4.0.2</kryo.version>
-        <kryo.serializers.version>0.45</kryo.serializers.version>
-
-        <!-- Testing -->
-
-        <junit.version>4.13.2</junit.version>
-
-        <!-- Utility -->
-
-        <beanutils.version>1.8.3</beanutils.version>
-        <commons.collections.version>3.2.2</commons.collections.version>
-        <commons.lang3.version>3.4</commons.lang3.version>
-        <guava.version>29.0-jre</guava.version>
-        <htrace.version>4.2.0-incubating</htrace.version>
-        <log4j.version>1.2.17</log4j.version>
-        <slf4j.version>1.7.2</slf4j.version>
-        <yourkit.version>8.0.1</yourkit.version>
-
-        <!-- Web -->
-
-        <jersey.version>2.33</jersey.version>
-        <swagger.version>2.1.6</swagger.version>
-        <httpclient.version>4.5.12</httpclient.version>
-
-        <!-- XML -->
-
-        <jackson.version>2.12.2</jackson.version>
-        <xerces.version>2.11.0</xerces.version>
-
-    </properties>
-
-    <!-- Profiles -->
-
-    <profiles>
-
-        <!-- Exclude Slow Tests -->
-
-        <profile>
-            <id>test-quick</id>
-            <properties>
-                <exclude.test.groups>com.telenav.kivakit.test.annotations.SlowTests</exclude.test.groups>
-                <testQuick>true</testQuick>
-            </properties>
-        </profile>
-
-        <!-- Attach JARs -->
-
-        <profile>
-            <id>attach-jars</id>
-            <build>
-                <plugins>
-                    <plugin>
-                        <groupId>org.apache.maven.plugins</groupId>
-                        <artifactId>maven-source-plugin</artifactId>
-                        <version>${maven-source-plugin.version}</version>
-                        <executions>
-                            <execution>
-                                <id>attach-source-jar</id>
-                                <goals>
-                                    <goal>jar</goal>
-                                </goals>
-                            </execution>
-                        </executions>
-                    </plugin>
-                    <plugin>
-                        <groupId>org.apache.maven.plugins</groupId>
-                        <artifactId>maven-javadoc-plugin</artifactId>
-                        <version>${maven-javadoc-plugin.version}</version>
-                        <configuration>
-                            <show>public</show>
-                            <source>11</source>
-                            <detectJavaApiLink>false</detectJavaApiLink>
-                            <doclint>none</doclint>
-                            <nohelp>true</nohelp>
-                            <additionalOptions>-notimestamp --show-module-contents all --show-packages all --show-types private</additionalOptions>
-                            <destDir>target/attached-javadocs</destDir>
-                        </configuration>
-                        <executions>
-                            <execution>
-                                <id>attach-javadoc-jar</id>
-                                <goals>
-                                    <goal>jar</goal>
-                                </goals>
-                            </execution>
-                        </executions>
-                    </plugin>
-                </plugins>
-            </build>
-        </profile>
-
-        <!-- Sign Artifacts -->
-
-        <profile>
-
-            <id>sign-artifacts</id>
-            <build>
-                <plugins>
-                    <plugin>
-                        <groupId>org.apache.maven.plugins</groupId>
-                        <artifactId>maven-gpg-plugin</artifactId>
-                        <version>${maven-gpg-plugin.version}</version>
-                        <executions>
-                            <execution>
-                                <id>sign-artifacts</id>
-                                <phase>verify</phase>
-                                <configuration>
-                                    <gpgArguments>
-                                        <arg>--pinentry-mode</arg>
-                                        <arg>loopback</arg>
-                                    </gpgArguments>
-                                </configuration>
-                                <goals>
-                                    <goal>sign</goal>
-                                </goals>
-                            </execution>
-                        </executions>
-                    </plugin>
-                </plugins>
-            </build>
-
-        </profile>
-
-    </profiles>
-
-    <build>
-
-        <!-- Resource Copying -->
-
-        <resources>
-            <resource>
-                <directory>src/main/java</directory>
-                <includes>
-                    <include>**/*</include>
-                </includes>
-                <excludes>
-                    <exclude>**/*.java</exclude>
-                </excludes>
-            </resource>
-            <resource>
-                <directory>src/main/resources</directory>
-                <includes>
-                    <include>**/*</include>
-                </includes>
-            </resource>
-        </resources>
-        <testResources>
-            <testResource>
-                <directory>src/test/java</directory>
-                <includes>
-                    <include>**/*</include>
-                </includes>
-                <excludes>
-                    <exclude>**/*.java</exclude>
-                </excludes>
-            </testResource>
-            <testResource>
-                <directory>src/test/resources</directory>
-                <includes>
-                    <include>**/*</include>
-                </includes>
-            </testResource>
-        </testResources>
-
-        <!-- Plugins -->
-
-        <plugins>
-
-            <!-- Build Metadata -->
-
-            <plugin>
-                <groupId>org.apache.maven.plugins</groupId>
-                <artifactId>maven-antrun-plugin</artifactId>
-                <version>3.0.0</version>
-                <executions>
-                    <execution>
-                        <id>project-metadata</id>
-                        <phase>validate</phase>
-                        <configuration>
-                            <target name = "build-metadata">
-                                <property name = "project.groupId" value = "${project.groupId}"/>
-                                <property name = "project.artifactId" value = "${project.artifactId}"/>
-                                <property name = "project.version" value = "${project.version}"/>
-                                <property name = "project.name" value = "${project.name}"/>
-                                <condition property = "source.exists">
-                                    <available file = "src" type = "dir"/>
-                                </condition>
-                                <taskdef resource = "net/sf/antcontrib/antcontrib.properties" classpathref = "maven.plugin.classpath"/>
-                                <if>
-                                    <equals arg1 = "${maven.multiModuleProjectDirectory}" arg2 = "${project.basedir}"/>
-                                    <then>
-                                        <mkdir dir = "${cactus.downloads.folder}"/>
-                                        <get ignoreerrors="true" src = "${cactus.url}" dest = "${cactus.jar}"/>
-                                    </then>
-                                </if>
-                                <if>
-                                    <equals arg1 = "${source.exists}" arg2 = "true"/>
-                                    <then>
-                                        <echo file = "src/main/java/project.properties">
-                                            project-name = ${project.name}${line.separator}project-version = ${project.version}${line.separator}project-group-id = ${project.groupId}${line.separator}project-artifact-id = ${project.artifactId}
-                                        </echo>
-                                        <java jar = "${cactus.jar}" failonerror = "true" fork = "true">
-                                            <arg value = "src/main/java"/>
-                                        </java>
-                                    </then>
-                                    <else>
-                                        <echo file = "${project.basedir}/project.properties">
-                                            project-name = ${project.name}${line.separator}project-version = ${project.version}${line.separator}project-group-id = ${project.groupId}${line.separator}project-artifact-id = ${project.artifactId}
-                                        </echo>
-                                        <java jar = "${cactus.jar}" failonerror = "true" fork = "true">
-                                            <arg value = "${project.basedir}"/>
-                                        </java>
-                                    </else>
-                                </if>
-                            </target>
-                        </configuration>
-                        <goals>
-                            <goal>run</goal>
-                        </goals>
-                    </execution>
-                </executions>
-                <dependencies>
-                    <dependency>
-                        <groupId>ant-contrib</groupId>
-                        <artifactId>ant-contrib</artifactId>
-                        <version>20020829</version>
-                    </dependency>
-                </dependencies>
-            </plugin>
-
-        </plugins>
-
-        <pluginManagement>
-
-            <plugins>
-
-                <!-- Compiling -->
-
-                <plugin>
-                    <groupId>org.apache.maven.plugins</groupId>
-                    <artifactId>maven-compiler-plugin</artifactId>
-                    <version>${maven-compiler-plugin.version}</version>
-                    <configuration>
-                        <release>${java.version}</release>
-                        <compilerArgs>
-                            <compilerArgument>-Xlint:unchecked</compilerArgument>
-                            <compilerArgument>-Xlint:deprecation</compilerArgument>
-                        </compilerArgs>
-                    </configuration>
-                </plugin>
-
-                <!-- Building -->
-
-                <plugin>
-                    <groupId>org.codehaus.mojo</groupId>
-                    <artifactId>build-helper-maven-plugin</artifactId>
-                    <version>3.2.0</version>
-                </plugin>
-
-                <!-- Testing -->
-
-                <plugin>
-                    <groupId>org.apache.maven.plugins</groupId>
-                    <artifactId>maven-surefire-plugin</artifactId>
-                    <version>3.0.0-M5</version>
-                    <configuration>
-                        <!--suppress MavenModelInspection -->
-                        <excludedGroups>${exclude.test.groups}</excludedGroups>
-                        <systemPropertyVariables>
-                            <!--suppress MavenModelInspection -->
-                            <testQuick>${testQuick}</testQuick>
-                        </systemPropertyVariables>
-                        <argLine>-Xmx2g</argLine>
-                    </configuration>
-                </plugin>
-
-                <!-- Documentation -->
-
-                <plugin>
-                    <groupId>org.apache.maven.plugins</groupId>
-                    <artifactId>maven-javadoc-plugin</artifactId>
-                    <version>${maven-javadoc-plugin.version}</version>
-                    <configuration>
-                        <show>public</show>
-                        <source>11</source>
-                        <detectJavaApiLink>false</detectJavaApiLink>
-                        <doclint>none</doclint>
-                        <nohelp>true</nohelp>
-                        <reportOutputDirectory>../kivakit-assets/docs/1.0.0/javadoc</reportOutputDirectory>
-                        <destDir>kivakit</destDir>
-                        <additionalOptions>-notimestamp --show-module-contents all --show-packages all --show-types private</additionalOptions>
-                    </configuration>
-                    <executions>
-                        <execution>
-                            <id>aggregate</id>
-                            <phase>site</phase>
-                            <goals>
-                                <goal>aggregate</goal>
-                            </goals>
-                        </execution>
-                    </executions>
-                </plugin>
-
-                <!-- Publishing -->
-
-                <plugin>
-                    <groupId>org.sonatype.plugins</groupId>
-                    <artifactId>nexus-staging-maven-plugin</artifactId>
-                    <version>${nexus-staging-maven-plugin.version}</version>
-                    <extensions>true</extensions>
-                    <configuration>
-                        <serverId>ossrh</serverId>
-                        <nexusUrl>https://s01.oss.sonatype.org/</nexusUrl>
-                        <autoReleaseAfterClose>false</autoReleaseAfterClose>
-                    </configuration>
-                </plugin>
-
-            </plugins>
-
-        </pluginManagement>
-
-    </build>
-
-=======
->>>>>>> 4f0b43e7
 </project>
