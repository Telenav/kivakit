--- conflicted
+++ resolved
@@ -12,22 +12,14 @@
     <parent>
         <groupId>com.telenav.kivakit</groupId>
         <artifactId>superpom</artifactId>
-<<<<<<< HEAD
-        <version>1.1.2-SNAPSHOT</version>
-=======
         <version>1.1.1</version>
->>>>>>> 523419fe
         <relativePath>superpom/pom.xml</relativePath>
     </parent>
 
     <modelVersion>4.0.0</modelVersion>
     <groupId>com.telenav.kivakit</groupId>
     <artifactId>kivakit</artifactId>
-<<<<<<< HEAD
-    <version>1.1.2-SNAPSHOT</version>
-=======
     <version>1.1.1</version>
->>>>>>> 523419fe
     <packaging>pom</packaging>
 
     <!-- Project -->
