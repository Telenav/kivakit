////////////////////////////////////////////////////////////////////////////////////////////////////////////////////////
//
// © 2011-2021 Telenav, Inc.
//
// Licensed under the Apache License, Version 2.0 (the "License");
// you may not use this file except in compliance with the License.
// You may obtain a copy of the License at
//
// https://www.apache.org/licenses/LICENSE-2.0
//
// Unless required by applicable law or agreed to in writing, software
// distributed under the License is distributed on an "AS IS" BASIS,
// WITHOUT WARRANTIES OR CONDITIONS OF ANY KIND, either express or implied.
// See the License for the specific language governing permissions and
// limitations under the License.
//
////////////////////////////////////////////////////////////////////////////////////////////////////////////////////////

package com.telenav.kivakit.application;

import com.telenav.kivakit.application.project.lexakai.diagrams.DiagramApplication;
import com.telenav.kivakit.commandline.ApplicationMetadata;
import com.telenav.kivakit.commandline.ArgumentList;
import com.telenav.kivakit.commandline.ArgumentParser;
import com.telenav.kivakit.commandline.CommandLine;
import com.telenav.kivakit.commandline.CommandLineParser;
import com.telenav.kivakit.commandline.Quantifier;
import com.telenav.kivakit.commandline.SwitchParser;
import com.telenav.kivakit.component.BaseComponent;
import com.telenav.kivakit.configuration.settings.deployment.Deployment;
import com.telenav.kivakit.configuration.settings.deployment.DeploymentSet;
import com.telenav.kivakit.kernel.interfaces.naming.Named;
import com.telenav.kivakit.kernel.language.collections.list.ObjectList;
import com.telenav.kivakit.kernel.language.collections.list.StringList;
import com.telenav.kivakit.kernel.language.collections.set.ObjectSet;
import com.telenav.kivakit.kernel.language.locales.Locale;
import com.telenav.kivakit.kernel.language.strings.Align;
import com.telenav.kivakit.kernel.language.strings.AsciiArt;
import com.telenav.kivakit.kernel.language.strings.Strip;
import com.telenav.kivakit.kernel.language.threading.conditions.StateMachine;
import com.telenav.kivakit.kernel.language.types.Classes;
import com.telenav.kivakit.kernel.language.values.identifier.StringIdentifier;
import com.telenav.kivakit.kernel.language.values.version.Version;
import com.telenav.kivakit.kernel.language.vm.KivaKitShutdownHook;
import com.telenav.kivakit.kernel.logging.Logger;
import com.telenav.kivakit.kernel.logging.LoggerFactory;
import com.telenav.kivakit.kernel.logging.logs.BaseLog;
import com.telenav.kivakit.kernel.messaging.Message;
import com.telenav.kivakit.kernel.messaging.Repeater;
import com.telenav.kivakit.kernel.messaging.filters.AllMessages;
import com.telenav.kivakit.kernel.messaging.filters.SeverityGreaterThanOrEqualTo;
import com.telenav.kivakit.kernel.messaging.messages.status.Glitch;
import com.telenav.kivakit.kernel.messaging.repeaters.BaseRepeater;
import com.telenav.kivakit.kernel.project.Project;
import com.telenav.kivakit.resource.Resource;
import com.telenav.kivakit.resource.resources.other.PropertyMap;
import com.telenav.lexakai.annotations.LexakaiJavadoc;
import com.telenav.lexakai.annotations.UmlClassDiagram;
import com.telenav.lexakai.annotations.associations.UmlAggregation;
import com.telenav.lexakai.annotations.associations.UmlRelation;
import com.telenav.lexakai.annotations.visibility.UmlExcludeMember;
import com.telenav.lexakai.annotations.visibility.UmlExcludeSuperTypes;

import java.util.ArrayList;
import java.util.Collections;
import java.util.Comparator;
import java.util.HashSet;
import java.util.List;
import java.util.Set;

import static com.telenav.kivakit.application.Application.State.CREATED;
import static com.telenav.kivakit.application.Application.State.INITIALIZING;
import static com.telenav.kivakit.application.Application.State.READY;
import static com.telenav.kivakit.application.Application.State.RUNNING;
import static com.telenav.kivakit.application.Application.State.STOPPED;
import static com.telenav.kivakit.application.Application.State.STOPPING;
import static com.telenav.kivakit.commandline.SwitchParser.booleanSwitchParser;
import static com.telenav.kivakit.kernel.data.validation.ensure.Ensure.ensureNotNull;

/**
 * Base class for KivaKit applications. Handles command line parsing, project initialization and configuration.
 *
 * <p><b>Messaging</b></p>
 *
 * <p>
 * Because this class extends {@link BaseRepeater} and has a {@link Logger} that listens to the application class, all
 * {@link Application}s automatically inherit logging functionality via the convenience methods in {@link Repeater}.
 * </p>
 *
 * <p><b>Startup</b></p>
 *
 * <p>
 * The {@link Application} object should be constructed in the main(String[]) Java entrypoint and the {@link
 * #run(String[])} method should be called. This can be done in one step:
 * </p>
 *
 * <pre>
 * public static class MyApplication extends Application
 * {
 *     public static void main( String[] arguments)
 *     {
 *         new MyApplication().run(arguments);
 *     }
 *
 *     [...]
 * }
 * </pre>
 *
 * <p><b>Command Line Parsing</b></p>
 *
 * <p>
 * For within the application implementation in the {@link #onRun()} method, the {@link Application} class provides
 * convenient access to the parsed command line:
 * </p>
 *
 * <ul>
 *     <li>{@link #commandLine()} - Gets the parsed command line</li>
 *     <li>{@link #argumentList()} - Gets command line arguments (excluding switches)</li>
 *     <li>{@link #argument(ArgumentParser)} - Gets the first command line argument (excluding switches)</li>
 *     <li>{@link #argument(int, ArgumentParser)} - Gets the nth argument using the given argument parser</li>
 *     <li>{@link #get(SwitchParser)} - Gets the switch value for the given switch parser</li>
 *     <li>{@link #has(SwitchParser)} - Determines if there is a switch value for the given switch parser</li>
 *     <li>{@link #exit(String, Object...)} - Exits the application displaying the given message and command line usage</li>
 * </ul>
 *
 * <p><b>Important Note: Project Initialization</b></p>
 *
 * <p>
 * All applications must pass one or more {@link Project}s to the {@link Application} constructor to ensure that all of
 * the application's dependent project(s) are correctly initialized. See {@link Project} for details.
 * </p>
 *
 * <p><b>Running</b></p>
 *
 * <p>
 * The {@link #run(String[])} method will perform the following steps:
 * </p>
 *
 * <ol start=1>
 *     <li>Call {@link #onProjectInitializing()}</li>
 *     <li>Initialize and install the {@link Project} passed to the constructor</li>
 *     <li>Call {@link #onProjectInitialized()}</li>
 *     <li>Parse command line arguments using:
 *     <ul>
 *         <li>The {@link ArgumentParser}s returned by {@link #argumentParsers()}</li>
 *         <li>The {@link SwitchParser}s returned by {@link #switchParsers()}</li>
 *     </ul>
 *     </li>
 *     <li>Call the application implementation in {@link #onRun()}</li>
 * </ol>
 *
 * @author jonathanl (shibo)
 * @see BaseRepeater
 * @see CommandLine
 * @see SwitchParser
 * @see ArgumentParser
 */
@SuppressWarnings("unused")
@UmlClassDiagram(diagram = DiagramApplication.class)
@LexakaiJavadoc(complete = true)
public abstract class Application extends BaseComponent implements Named, ApplicationMetadata
{
    /** The one and only application running in this process */
    private static Application instance;

    /** The default final destination for messages that bubble up to the application level */
    private static final Logger LOGGER = LoggerFactory.newLogger();

    /**
     * @return The currently running application
     */
    public static Application get()
    {
        return instance;
    }

    public enum State
    {
        CREATED,
        INITIALIZING,
        RUNNING,
        READY,
        STOPPING,
        STOPPED
    }

    /**
     * A unique string identifier for a KivaKit {@link Application}.
     *
     * @author jonathanl (shibo)
     */
    @UmlClassDiagram(diagram = DiagramApplication.class)
    @UmlExcludeSuperTypes
    @LexakaiJavadoc(complete = true)
    public static class Identifier extends StringIdentifier
    {
        public Identifier(String identifier)
        {
            super(identifier);
        }

        protected Identifier()
        {
        }
    }

    /** The project that this application uses */
    @UmlAggregation(label = "initializes and uses")
    private Project project;

    /** The parsed command line for this application */
    @UmlAggregation
    private CommandLine commandLine;

    /** Switch parser to specify deployment settings */
    private SwitchParser<Deployment> DEPLOYMENT;

    @UmlExcludeMember
    protected final SwitchParser<Boolean> QUIET =
            booleanSwitchParser("quiet", "Minimize output")
                    .optional()
                    .defaultValue(false)
                    .build();

    /** Set of deployments for the application, if any */
    private DeploymentSet deployments;

    private final StateMachine<State> state = new StateMachine<>(CREATED);

    /**
     * @param projects One or more projects to initialize
     */
    protected Application(Project... projects)
    {
        register(this);

        instance = this;
        if (projects.length == 1)
        {
            project = ensureNotNull(projects[0]);
        }
        else
        {
            project = new Project()
            {
                @Override
                public ObjectSet<Project> dependencies()
                {
                    return ObjectSet.of(projects);
                }
            };
        }
    }

    /**
     * @return The non-switch argument at the given index parsed using the given argument parser
     */
    public <T> T argument(int index, ArgumentParser<T> parser)
    {
        return commandLine.argument(index, parser);
    }

    /**
     * @return The first non-switch argument parsed using the given argument parser
     */
    public <T> T argument(ArgumentParser<T> parser)
    {
        return commandLine.argument(parser);
    }

    /**
     * @return All non-switch command line arguments
     */
    public ArgumentList argumentList()
    {
        return commandLine.arguments();
    }

    /**
     * @return A list of parsed arguments
     */
    public <T> ObjectList<T> arguments(ArgumentParser<T> parser)
    {
        var arguments = new ObjectList<T>();
        for (int i = 0; i < argumentList().size(); i++)
        {
            if (parser.canParse(argumentList().get(i).value()))
            {
                arguments.add(argument(i, parser));
            }
        }
        return arguments;
    }

    /**
     * @return The parsed command line
     */
    @UmlRelation(label = "parses arguments into")
    public CommandLine commandLine()
    {
        return commandLine;
    }

    /**
     * @return This command line in a text box intended for user feedback when starting an application
     */
    public String commandLineDescription(String title)
    {
        var box = new StringList();
        int number = 1;

        if (!argumentList().isEmpty())
        {
            box.add("");
            box.add("Arguments:");
            box.add("");
            for (var argument : argumentList())
            {
                box.add(AsciiArt.repeat(4, ' ') + "$. $", number++, argument.value());
            }
        }
        if (!internalSwitchParsers().isEmpty())
        {
            box.add("");
            box.add("Switches:");
            box.add("");
            var sorted = new ArrayList<>(internalSwitchParsers());
            sorted.sort(Comparator.comparing(SwitchParser::name));
            var width = new StringList(sorted).longest().asInt();
            for (var switchParser : sorted)
            {
                box.add("   $ = $", Align.right(switchParser.name(), width, ' '),
                        get(switchParser) == null ? "N/A" : get(switchParser));
            }
        }
        box.add("");
        return box.titledBox(title);
    }

    /**
     * @return A description of the application for use in help
     */
    @Override
    public String description()
    {
        return "No description available";
    }

    /**
     * Exits the application with the given message formatted by {@link Message#format(String, Object...)}
     *
     * @param message The message
     * @param arguments Arguments to interpolate into the message
     */
    public void exit(String message, Object... arguments)
    {
        commandLine.exit(message, arguments);
    }

    /**
     * @return The value for the command line switch parsed by the given switch parser, if any
     */

    public <T> T get(SwitchParser<T> parser)
    {
        return commandLine.get(parser);
    }

    /**
     * @return The value for the command line switch parsed by given switch parser or the default value if the switch
     * does not exist
     */
    public <T> T get(SwitchParser<T> parser, T defaultValue)
    {
        return commandLine.get(parser, defaultValue);
    }

    /**
     * @return True if this application has a value for the command line switch parsed by the given parser
     */
    public <T> boolean has(SwitchParser<T> parser)
    {
        return commandLine.has(parser);
    }

    @UmlRelation(label = "identified by")
    public Identifier identifier()
    {
        return new Identifier(Classes.simpleName(getClass()));
    }

    public PropertyMap localizedProperties(Locale locale)
    {
        return PropertyMap.localized(this, packagePath(), locale);
    }

    public Project project()
    {
        if (project == null)
        {
            project = ensureNotNull(newProject());
        }
        return project;
    }

    public PropertyMap properties()
    {
        return PropertyMap.of(project().properties());
    }

    public void ready()
    {
        state.transitionTo(READY);
    }

    /**
     * Runs the application by calling {@link #onRun()} given the arguments from the Java main(String[]) application
     * entrypoint. Operations occur in this order:
     * <ol>
     *     <li>{@link #onRunning()} is called to indicate that running is about to start</li>
     *     <li>Command line arguments are validated and parsed into a {@link CommandLine}</li>
     *     <li>{@link #onConfigureListeners()} is called to allow redirection of output</li>
     *     <li>{@link #onProjectInitializing()} is called before the {@link Project} for this application is initialized</li>
     *     <li>{@link Project#initialize()} is called</li>
     *     <li>{@link #onProjectInitialized()} is called</li>
     *     <li>{@link #onRun()} is called</li>
     *     <li>{@link #onRan()} is called</li>
     *     <li>The application exits</li>
     * </ol>
     *
     * @param arguments Command line arguments to parse
     */
    public final void run(String[] arguments)
    {
        state.transitionTo(INITIALIZING);

        // Signal that we're about to start running,
        onRunning();

        // set up temporary listener,
        LOGGER.listenTo(this);

        // load deployments,
        deployments = DeploymentSet.load(this, getClass());

        // then through arguments
        var argumentList = new StringList();
        for (var argument : arguments)
        {
            // and if the argument is -switches=[resource]
            if (argument.startsWith("-switches="))
            {
                // then load properties from the resource
<<<<<<< HEAD
                var resourceIdentifier = Strip.leading(argument, "-switches=");
                var resource = Resource.resolve(resourceIdentifier);
                var properties = PropertyMap.load(this, resource);
=======
                final var resourceIdentifier = Strip.leading(argument, "-switches=");
                final var resource = Resource.resolve(this, resourceIdentifier);
                final var properties = PropertyMap.load(this, resource);
>>>>>>> e10afa0e

                // and add those properties to the argument list
                for (var key : properties.keySet())
                {
                    var value = properties.get(key);
                    argumentList.add(key + "=" + value);
                }
            }
            else
            {
                // otherwise, add the argument
                argumentList.add(argument);
            }
        }

        // then parse the command line arguments.
        commandLine = new CommandLineParser(this)
                .addSwitchParsers(internalSwitchParsers())
                .addArgumentParsers(argumentParsers())
                .parse(argumentList.asStringArray());

        // Remove temporary logger and allow subclass to configure output streams,
        clearListeners();
        onConfigureListeners();

        // and if a deployment was specified,
        if (!ignoreDeployments() && !deployments.isEmpty() && has(DEPLOYMENT))
        {
            // install it in the global settings registry.
            get(DEPLOYMENT).install();
        }

        // Initialize this application's project
        onProjectInitializing();
        project.initialize();
        onProjectInitialized();

        announce("Project: $", project.name());
        announce("Application: " + name());

        try
        {
            // Run the application's code
            state.transitionTo(RUNNING);
            onRun();
            state.transitionTo(STOPPING);
        }
        catch (Exception e)
        {
            problem(e, "Application $ failed with exception", name());
        }

        BaseLog.logs().forEach(BaseLog::flush);

        for (var log : BaseLog.logs())
        {
            if (log.messageCounts().size() > 0)
            {
                information(AsciiArt.textBox(log.name() + " Log Messages", "$", log.messageCounts().toString("\n")));
            }
        }

        onRan();
        state.transitionTo(STOPPED);
    }

    @UmlExcludeMember
    public void showCommandLine()
    {
        announce(commandLineDescription(name()));
    }

    /**
     * @return The application version as specified in the resource "/project.properties"
     */
    @Override
    public Version version()
    {
        return project().projectVersion();
    }

    /**
     * Waits until the {@link #ready()} method is called in the {@link #onRun()} implementation to indicate that the
     * application is fully ready. If {@link #ready()} is not called, this method will never return.
     */
    public void waitForReady()
    {
        state.waitFor(READY);
    }

    /**
     * @return The argument parsers for this application
     */
    protected List<ArgumentParser<?>> argumentParsers()
    {
        return Collections.emptyList();
    }

    protected boolean ignoreDeployments()
    {
        return false;
    }

    /**
     * If a project is <i>not</i> passed to the constructor, then this method can be overridden to provide a {@link
     * Project} dynamically.
     *
     * @return The {@link Project} for this application
     */
    protected Project newProject()
    {
        return null;
    }

    /**
     * Configures output of the application
     */
    @UmlExcludeMember
    protected void onConfigureListeners()
    {
        configureLogging();
    }

    /**
     * Called after this application's project has been initialized
     */
    @UmlExcludeMember
    protected void onProjectInitialized()
    {
    }

    /**
     * Called before this application's project is initialized
     */
    @UmlExcludeMember
    protected void onProjectInitializing()
    {
    }

    /**
     * Called after the application has run and just before shutdown. For system hooks, see {@link
     * KivaKitShutdownHook}.
     */
    @UmlExcludeMember
    protected void onRan()
    {
    }

    /**
     * Application implementation
     */
    protected abstract void onRun();

    /**
     * Called before the application begins to parse the command line to run
     */
    @UmlExcludeMember
    protected void onRunning()
    {
    }

    /**
     * @return The switch parsers for this application
     */
    protected ObjectSet<SwitchParser<?>> switchParsers()
    {
        return ObjectSet.of();
    }

    /**
     * Sets output for the application to go to the application logger. This is the same in an application as
     * LOGGER.listenTo(this), but this method adds a filter which reduces output to a minimum if the -quiet=true switch
     * is set (the switch must be added to the return value of {@link #switchParsers()}).
     */
    @UmlExcludeMember
    private void configureLogging()
    {
        var filter = get(QUIET)
                ? new SeverityGreaterThanOrEqualTo(new Glitch().severity())
                : new AllMessages();

        LOGGER.listenTo(this, filter);
    }

    private Set<SwitchParser<?>> internalSwitchParsers()
    {
        var parsers = new HashSet<SwitchParser<?>>();

        if (!ignoreDeployments() && !deployments.isEmpty() && DEPLOYMENT == null)
        {
            DEPLOYMENT = deployments
                    .switchParser("deployment")
                    .quantifier(deployments.isEmpty() ? Quantifier.OPTIONAL : Quantifier.REQUIRED)
                    .build();

            parsers.add(DEPLOYMENT);
        }

        parsers.add(QUIET);
        parsers.addAll(switchParsers());

        return parsers;
    }
}<|MERGE_RESOLUTION|>--- conflicted
+++ resolved
@@ -97,7 +97,7 @@
  * <pre>
  * public static class MyApplication extends Application
  * {
- *     public static void main( String[] arguments)
+ *     public static void main(String[] arguments)
  *     {
  *         new MyApplication().run(arguments);
  *     }
@@ -451,15 +451,9 @@
             if (argument.startsWith("-switches="))
             {
                 // then load properties from the resource
-<<<<<<< HEAD
                 var resourceIdentifier = Strip.leading(argument, "-switches=");
                 var resource = Resource.resolve(resourceIdentifier);
                 var properties = PropertyMap.load(this, resource);
-=======
-                final var resourceIdentifier = Strip.leading(argument, "-switches=");
-                final var resource = Resource.resolve(this, resourceIdentifier);
-                final var properties = PropertyMap.load(this, resource);
->>>>>>> e10afa0e
 
                 // and add those properties to the argument list
                 for (var key : properties.keySet())
