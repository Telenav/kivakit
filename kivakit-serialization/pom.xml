<<<<<<< HEAD
<?xml version="1.0" encoding="UTF-8" standalone="no"?>
<project xmlns:xsi = "http://www.w3.org/2001/XMLSchema-instance" xmlns = "http://maven.apache.org/POM/4.0.0"
         xsi:schemaLocation = "http://maven.apache.org/POM/4.0.0 http://maven.apache.org/xsd/maven-4.0.0.xsd">

    <modelVersion>4.0.0</modelVersion>
    <groupId>com.telenav.kivakit</groupId>
    <version>1.5.1-SNAPSHOT</version>
=======
<?xml version="1.0" encoding="UTF-8"?>
<project
>

    <modelVersion>4.0.0</modelVersion>

    <parent>
        <groupId>com.telenav</groupId>
        <artifactId>telenav-superpom-project-family</artifactId>
        <version>2.0.0</version>
        <relativePath/>
    </parent>

    <groupId>com.telenav.kivakit</groupId>
>>>>>>> 51478877
    <artifactId>kivakit-serialization</artifactId>
    <version>1.6.0</version>

    <packaging>pom</packaging>

    <modules>
        <module>core</module>
        <module>properties</module>
        <module>kryo</module>
        <module>gson</module>
        <module>kryo-testing</module>
    </modules>

</project><|MERGE_RESOLUTION|>--- conflicted
+++ resolved
@@ -1,12 +1,3 @@
-<<<<<<< HEAD
-<?xml version="1.0" encoding="UTF-8" standalone="no"?>
-<project xmlns:xsi = "http://www.w3.org/2001/XMLSchema-instance" xmlns = "http://maven.apache.org/POM/4.0.0"
-         xsi:schemaLocation = "http://maven.apache.org/POM/4.0.0 http://maven.apache.org/xsd/maven-4.0.0.xsd">
-
-    <modelVersion>4.0.0</modelVersion>
-    <groupId>com.telenav.kivakit</groupId>
-    <version>1.5.1-SNAPSHOT</version>
-=======
 <?xml version="1.0" encoding="UTF-8"?>
 <project
 >
@@ -21,7 +12,6 @@
     </parent>
 
     <groupId>com.telenav.kivakit</groupId>
->>>>>>> 51478877
     <artifactId>kivakit-serialization</artifactId>
     <version>1.6.0</version>
 
