--- conflicted
+++ resolved
@@ -55,13 +55,8 @@
         {
             trace("before serialization = $", object);
 
-<<<<<<< HEAD
-            final var version = Version.parse(this, "1.0");
-            final var data = new ByteArrayOutputStream();
-=======
             var version = Version.parse(this, "1.0");
             var data = new ByteArrayOutputStream();
->>>>>>> 8200635c
 
             {
                 var session = session();
