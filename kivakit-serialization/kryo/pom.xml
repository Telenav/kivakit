--- conflicted
+++ resolved
@@ -10,11 +10,7 @@
     <parent>
         <groupId>com.telenav.kivakit</groupId>
         <artifactId>kivakit-serialization</artifactId>
-<<<<<<< HEAD
-        <version>0.9.8-beta</version>
-=======
         <version>1.0.0</version>
->>>>>>> c718c1ae
     </parent>
 
     <name>KivaKit - Serialization - Kryo</name>
@@ -56,15 +52,6 @@
                 </exclusion>
             </exclusions>
         </dependency>
-<<<<<<< HEAD
-        <dependency>
-            <groupId>com.telenav.kivakit</groupId>
-            <artifactId>kivakit-serialization-json</artifactId>
-            <version>0.9.8-beta</version>
-            <scope>compile</scope>
-        </dependency>
-=======
->>>>>>> c718c1ae
 
     </dependencies>
 
