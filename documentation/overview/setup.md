# KivaKit - Build Setup   <img src="https://www.kivakit.org/images/box-32.png" srcset="https://www.kivakit.org/images/box-32-2x.png 2x"/>

<img src="https://www.kivakit.org/images/horizontal-line-512.png" srcset="https://www.kivakit.org/images/horizontal-line-512-2x.png 2x"/>

## Setting Up to Build KivaKit

Whether you plan to use KivaKit or help to develop it, this page will help you get rolling in 3 easy steps.

### Prerequisites

You will need these products, or compatible products, set up to begin:

1. Latest Git
<<<<<<< HEAD
2. Latest GitFlow.  To install on macOS, install *Homebrew* and then use that to install git-flow:
   
        /bin/bash -c "$(curl -fsSL https://raw.githubusercontent.com/Homebrew/install/HEAD/install.sh)"  
        brew install git-flow
=======
2. Latest GitFlow. To install on macOS, install *Homebrew* and then use that to install git-flow:

       /bin/bash -c "$(curl -fsSL https://raw.githubusercontent.com/Homebrew/install/HEAD/install.sh)"
       brew install git-flow
>>>>>>> c718c1ae

2. Latest [Java 11](https://www.oracle.com/java/technologies/javase/jdk11-archive-downloads.html)
3. Latest [Maven](https://maven.apache.org/download.cgi)

<img src="https://www.kivakit.org/images/horizontal-line-512.png" srcset="https://www.kivakit.org/images/horizontal-line-512-2x.png 2x"/>

### 1. Checking Out the Project   <img src="https://www.kivakit.org/images/down-arrow-32.png" srcset="https://www.kivakit.org/images/down-arrow-32-2x.png 2x"/>

The KivaKit project will look roughly like this when we're done with the setup process:

> * Workspace
<<<<<<< HEAD
>     * kivakit
>         * kivakit-core
>         * kivakit-filesystems
>         * [...]
=======
    >
* kivakit
  >
* kivakit-core
>     * kivakit-filesystems
>     * [...]
>>>>>>> c718c1ae

Notice how the *kivakit* project (**KIVAKIT_HOME**) is checked out in the IDE workspace called *Workspace* (**KIVAKIT_WORKSPACE**).

To check out the *kivakit* project:

1. If you're running macOS, and you want to switch your shell from *zsh* to *bash*, type:

        chsh -s /bin/bash

2. Open a *bash* shell and go to your IDE workspace (the folder *Workspace* above)
3. Clone the *kivakit* git repository into your workspace:

        cd Workspace  
        git clone https://github.com/Telenav/kivakit.git
       
4. Switch to the develop branch:
   
        git checkout develop

<img src="https://www.kivakit.org/images/horizontal-line-512.png" srcset="https://www.kivakit.org/images/horizontal-line-512-2x.png 2x"/>

### 2. Setting Up Your Environment   <img src="https://www.kivakit.org/images/box-32.png" srcset="https://www.kivakit.org/images/box-32-2x.png 2x"/>

To configure your environment, you will need several environment variables set.

> Without the correct environment variables set, the setup script in Step 3 won't work.

### MacOS and UNIX    <img src="https://www.kivakit.org/images/bluebook-32.png" srcset="https://www.kivakit.org/images/bluebook-32-2x.png 2x"/>

On macOS or UNIX, you can use a sample *.profile* from KivaKit to configure your shell environment.

1. Install the KivaKit *profile* sample from the *kivakit* project as shown here (or merge it into your existing .profile):

        cp kivakit/setup/profile $HOME/.profile

2. Make sure that the **M2_HOME** and **JAVA_HOME** environment variables defined in the *.profile*
   point to your Maven and Java installations

<<<<<<< HEAD
        export JAVA_HOME=/Library/Java/JavaVirtualMachines/jdk-12.0.2.jdk /Contents/Home  
        export M2_HOME=$HOME/Developer/apache-maven-3.6.3
=======
       export JAVA_HOME=/Library/Java/JavaVirtualMachines/jdk-11.0.11.jdk/Contents/Home 
       export M2_HOME=$HOME/Developer/apache-maven-3.6.3
>>>>>>> c718c1ae

3. Change the **KIVAKIT_WORKSPACE** variable to point to your IDE workspace (**Workspace**).

        export KIVAKIT_WORKSPACE=$HOME/Workspace

   > **KIVAKIT_WORKSPACE** must point to your *IDE workspace* **NOT** the *kivakit* project in the workspace

4. Exit your terminal program entirely (not just your shell window)

5. Restart the terminal program and open a new shell window

### Windows &nbsp;&nbsp; <img src="https://www.kivakit.org/images/window-32.png" srcset="https://www.kivakit.org/images/window-32-2x.png 2x"/>

On Windows, a UNIX-like environment with *bash* is required. It is recommended to install [Git for Windows](https://gitforwindows.org/), which will install both git, and a bash shell.

1. Install KivaKit *.profile* sample from the *kivakit* project as shown here
   (or merge it into your existing .profile):

        cp kivakit/setup/profile $HOME/.profile

2. Make sure that the **M2_HOME** and **JAVA_HOME** environment variables defined in the *.profile*
   point to your Maven and Java installations

<<<<<<< HEAD
        export JAVA_HOME=/c/Program\\ Files/Java/jdk-12.0.2 
        export M2_HOME=$HOME/Tools/apache-maven-3.6.3
=======
       export JAVA_HOME=/c/Program\\ Files/Java/jdk-11.0.11  
       export M2_HOME=$HOME/Tools/apache-maven-3.6.3
>>>>>>> c718c1ae

3. Change the **KIVAKIT_WORKSPACE** variable to point to your IDE workspace (**$HOME/Workspace**).
   _Do not set KIVAKIT_HOME._

        export KIVAKIT_WORKSPACE=$HOME/Workspace

4. Set **KIVAKIT_WORKSPACE** and **KIVAKIT_HOME** in your system or account properties.

   > You must set KIVAKIT_WORKSPACE and KIVAKIT_HOME to UNIX-style paths such as /c/Users/jonathanl/Workspace

5. Exit your terminal program entirely (not just your shell window)

6. Restart the terminal program and open a new shell window

<img src="https://www.kivakit.org/images/horizontal-line-512.png" srcset="https://www.kivakit.org/images/horizontal-line-512-2x.png 2x"/>

### 3. Finishing the Job  <img src="https://www.kivakit.org/images/stars-32.png" srcset="https://www.kivakit.org/images/stars-32-2x.png 2x"/>

Once you have cloned the project into your workspace and set up your environment, you can complete your set up with one final command:

    $KIVAKIT_HOME/setup/setup.sh

<img src="https://www.kivakit.org/images/horizontal-line-512.png" srcset="https://www.kivakit.org/images/horizontal-line-512-2x.png 2x"/>

### Done!   <img src="https://www.kivakit.org/images/rocket-32.png" srcset="https://www.kivakit.org/images/rocket-32-2x.png 2x"/>

Congratulations! You're set up and ready to build or help to develop KivaKit.

<img src="https://www.kivakit.org/images/horizontal-line-512.png" srcset="https://www.kivakit.org/images/horizontal-line-512-2x.png 2x"/>

### Next Steps &nbsp; &nbsp;  <img src="https://www.kivakit.org/images/footprints-32.png" srcset="https://www.kivakit.org/images/footprints-32-2x.png 2x"/>

[I want to build KivaKit](building.md)

[I want to work on KivaKit](../developing/index.md)


<img src="https://www.kivakit.org/images/horizontal-line-512.png" srcset="https://www.kivakit.org/images/horizontal-line-512-2x.png 2x"/><|MERGE_RESOLUTION|>--- conflicted
+++ resolved
@@ -11,17 +11,10 @@
 You will need these products, or compatible products, set up to begin:
 
 1. Latest Git
-<<<<<<< HEAD
-2. Latest GitFlow.  To install on macOS, install *Homebrew* and then use that to install git-flow:
-   
-        /bin/bash -c "$(curl -fsSL https://raw.githubusercontent.com/Homebrew/install/HEAD/install.sh)"  
-        brew install git-flow
-=======
 2. Latest GitFlow. To install on macOS, install *Homebrew* and then use that to install git-flow:
 
        /bin/bash -c "$(curl -fsSL https://raw.githubusercontent.com/Homebrew/install/HEAD/install.sh)"
        brew install git-flow
->>>>>>> c718c1ae
 
 2. Latest [Java 11](https://www.oracle.com/java/technologies/javase/jdk11-archive-downloads.html)
 3. Latest [Maven](https://maven.apache.org/download.cgi)
@@ -33,37 +26,27 @@
 The KivaKit project will look roughly like this when we're done with the setup process:
 
 > * Workspace
-<<<<<<< HEAD
->     * kivakit
->         * kivakit-core
->         * kivakit-filesystems
->         * [...]
-=======
     >
 * kivakit
   >
 * kivakit-core
 >     * kivakit-filesystems
 >     * [...]
->>>>>>> c718c1ae
 
-Notice how the *kivakit* project (**KIVAKIT_HOME**) is checked out in the IDE workspace called *Workspace* (**KIVAKIT_WORKSPACE**).
+Notice how the *kivakit* project (**KIVAKIT_HOME**) is checked out in the IDE workspace called
+*Workspace* (**KIVAKIT_WORKSPACE**).
 
 To check out the *kivakit* project:
 
 1. If you're running macOS, and you want to switch your shell from *zsh* to *bash*, type:
 
-        chsh -s /bin/bash
+       chsh -s /bin/bash
 
 2. Open a *bash* shell and go to your IDE workspace (the folder *Workspace* above)
-3. Clone the *kivakit* git repository into your workspace:
+3. Clone the *kivakit* git repository into your workspace
 
-        cd Workspace  
-        git clone https://github.com/Telenav/kivakit.git
-       
-4. Switch to the develop branch:
-   
-        git checkout develop
+       cd Workspace 
+       git clone https://github.com/Telenav/kivakit.git
 
 <img src="https://www.kivakit.org/images/horizontal-line-512.png" srcset="https://www.kivakit.org/images/horizontal-line-512-2x.png 2x"/>
 
@@ -79,22 +62,17 @@
 
 1. Install the KivaKit *profile* sample from the *kivakit* project as shown here (or merge it into your existing .profile):
 
-        cp kivakit/setup/profile $HOME/.profile
+       cp kivakit/setup/profile $HOME/.profile
 
 2. Make sure that the **M2_HOME** and **JAVA_HOME** environment variables defined in the *.profile*
    point to your Maven and Java installations
 
-<<<<<<< HEAD
-        export JAVA_HOME=/Library/Java/JavaVirtualMachines/jdk-12.0.2.jdk /Contents/Home  
-        export M2_HOME=$HOME/Developer/apache-maven-3.6.3
-=======
        export JAVA_HOME=/Library/Java/JavaVirtualMachines/jdk-11.0.11.jdk/Contents/Home 
        export M2_HOME=$HOME/Developer/apache-maven-3.6.3
->>>>>>> c718c1ae
 
 3. Change the **KIVAKIT_WORKSPACE** variable to point to your IDE workspace (**Workspace**).
 
-        export KIVAKIT_WORKSPACE=$HOME/Workspace
+       export KIVAKIT_WORKSPACE=$HOME/Workspace
 
    > **KIVAKIT_WORKSPACE** must point to your *IDE workspace* **NOT** the *kivakit* project in the workspace
 
@@ -109,23 +87,18 @@
 1. Install KivaKit *.profile* sample from the *kivakit* project as shown here
    (or merge it into your existing .profile):
 
-        cp kivakit/setup/profile $HOME/.profile
+       cp kivakit/setup/profile $HOME/.profile
 
 2. Make sure that the **M2_HOME** and **JAVA_HOME** environment variables defined in the *.profile*
    point to your Maven and Java installations
 
-<<<<<<< HEAD
-        export JAVA_HOME=/c/Program\\ Files/Java/jdk-12.0.2 
-        export M2_HOME=$HOME/Tools/apache-maven-3.6.3
-=======
        export JAVA_HOME=/c/Program\\ Files/Java/jdk-11.0.11  
        export M2_HOME=$HOME/Tools/apache-maven-3.6.3
->>>>>>> c718c1ae
 
 3. Change the **KIVAKIT_WORKSPACE** variable to point to your IDE workspace (**$HOME/Workspace**).
    _Do not set KIVAKIT_HOME._
 
-        export KIVAKIT_WORKSPACE=$HOME/Workspace
+       export KIVAKIT_WORKSPACE=$HOME/Workspace
 
 4. Set **KIVAKIT_WORKSPACE** and **KIVAKIT_HOME** in your system or account properties.
 
