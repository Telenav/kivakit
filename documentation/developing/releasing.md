--- conflicted
+++ resolved
@@ -5,11 +5,7 @@
 This section documents how to release a new version of KivaKit, step by step.
 
 In the text below *\[kivakit-version\]* refers to a [semantic versioning](https://semver.org) identifier, such
-<<<<<<< HEAD
-as 2.1.7 or 1.1.2-SNAPSHOT-beta.
-=======
 as 2.1.7 or 1.1.1-beta.
->>>>>>> 523419fe
 
 KivaKit adheres to the standard [Git Flow](https://www.atlassian.com/git/tutorials/comparing-workflows/gitflow-workflow) branching model.
 
