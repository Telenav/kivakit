## Releasing KivaKit &nbsp; <img src="https://www.kivakit.org/images/rocket-32.png" srcset="https://www.kivakit.org/images/rocket-32-2x.png 2x"/>

### Step-by-Step Instructions &nbsp; <img src="https://www.kivakit.org/images/footprints-32.png" srcset="https://www.kivakit.org/images/footprints-32-2x.png 2x"/>

This section documents how to release a new version of KivaKit, step by step.

In the text below *\[kivakit-version\]* refers to a [semantic versioning](https://semver.org) identifier, such as 2.1.7 or 1.0.0-beta.

KivaKit adheres to the standard [Git Flow](https://www.atlassian.com/git/tutorials/comparing-workflows/gitflow-workflow) branching model.

### 1. Creating the Release Branch <img src="https://www.kivakit.org/images/branch-32.png" srcset="https://www.kivakit.org/images/branch-32-2x.png 2x"/>

Start a new release branch with the following commands:

    kivakit-release-start.sh [kivakit-version]
    kivakit-release-update-version.sh [kivakit-version]

This script does the following:

1. Creates the release branch *release/[kivakit-version\]* using git flow
2. Updates *$KIVAKIT_HOME/project.properties* file
3. Updates the version of all pom.xml files to *[kivakit-version]*

Next, repeat the same process for kivakit-extensions and kivakit-examples, if those projects also need to be released:

    kivakit-extensions-release-start.sh [kivakit-version]
    kivakit-extensions-release-update-version.sh [kivakit-version]
    kivakit-examples-release-start.sh [kivakit-version]
    kivakit-examples-release-update-version.sh [kivakit-version]

Finally, search for and replace any stray version numbers from the previous revision and restart your terminal program to ensure environment variables are updated.

### 2. Preparing the Release &nbsp; <img src="https://www.kivakit.org/images/box-32.png" srcset="https://www.kivakit.org/images/box-32-2x.png 2x"/>

Once the release branch has been created, several steps need to be performed manually to prepare the branch for publication.

#### 2.1 Building the Release

In order to ensure that the build will work on the build server, it is a good idea to completely clean out your maven repository and cache folders by building the project completely from scratch:

    kivakit-build.sh all sparkling

This will remove (after prompting) the following before building:

1. Maven repository *~/.m2*
2. KivaKit cache folder *~/.kivakit/\[kivakit-version\]*
3. Temporary files, logs, etc. in the source tree

#### 2.2 Building the Documentation

The following command will build Javadoc, UML diagrams and update project README.md indexes.

    kivakit-build-documentation.sh

#### 2.3 Updating Code Flowers

To publish code flowers for the build:

<<<<<<< HEAD
1. Change your current directory to: kivakit-assets/docs/codeflowers
2. Run *./kivakit-build-codeflowers.sh* to build codeflowers for KivaKit
3. Insert into *site/index.html* the HTML code output by the build process. This will change the options in the dropdown to include any new projects.
4. Commit your changes to kivakit-assets
=======
1. On the command line:  

        cd $KIVAKIT_WORKSPACE/kivakit-assets/docs/$KIVAKIT_VERSION/codeflowers
        
1. Copy the *codeflowers* folder from a previous build into this folder
1. Inside the *codeflowers* folder:

        ./kivakit-build-codeflowers.sh
        
1. Open *site/index.html* in an editor and insert the &lt;option&gt; HTML code that was output by the build process.
>>>>>>> c718c1ae

#### 2.4 Commit Changes

Commit any changes to the release branch.

### 3. Finishing and Publishing the Release Branch &nbsp;  <img src="https://www.kivakit.org/images/stars-32.png" srcset="https://www.kivakit.org/images/stars-32-2x.png 2x"/>

The release is finished and merged into master with another script that uses git flow:

    kivakit-release-finish.sh [kivakit-version]
<|MERGE_RESOLUTION|>--- conflicted
+++ resolved
@@ -4,7 +4,8 @@
 
 This section documents how to release a new version of KivaKit, step by step.
 
-In the text below *\[kivakit-version\]* refers to a [semantic versioning](https://semver.org) identifier, such as 2.1.7 or 1.0.0-beta.
+In the text below *\[kivakit-version\]* refers to a [semantic versioning](https://semver.org) identifier, such
+as 2.1.7 or 1.0.0-beta.
 
 KivaKit adheres to the standard [Git Flow](https://www.atlassian.com/git/tutorials/comparing-workflows/gitflow-workflow) branching model.
 
@@ -56,12 +57,6 @@
 
 To publish code flowers for the build:
 
-<<<<<<< HEAD
-1. Change your current directory to: kivakit-assets/docs/codeflowers
-2. Run *./kivakit-build-codeflowers.sh* to build codeflowers for KivaKit
-3. Insert into *site/index.html* the HTML code output by the build process. This will change the options in the dropdown to include any new projects.
-4. Commit your changes to kivakit-assets
-=======
 1. On the command line:  
 
         cd $KIVAKIT_WORKSPACE/kivakit-assets/docs/$KIVAKIT_VERSION/codeflowers
@@ -72,7 +67,6 @@
         ./kivakit-build-codeflowers.sh
         
 1. Open *site/index.html* in an editor and insert the &lt;option&gt; HTML code that was output by the build process.
->>>>>>> c718c1ae
 
 #### 2.4 Commit Changes
 
