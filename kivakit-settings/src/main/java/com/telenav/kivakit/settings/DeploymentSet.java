////////////////////////////////////////////////////////////////////////////////////////////////////////////////////////
//
// © 2011-2021 Telenav, Inc.
//
// Licensed under the Apache License, Version 2.0 (the "License");
// you may not use this file except in compliance with the License.
// You may obtain a copy of the License at
//
// https://www.apache.org/licenses/LICENSE-2.0
//
// Unless required by applicable law or agreed to in writing, software
// distributed under the License is distributed on an "AS IS" BASIS,
// WITHOUT WARRANTIES OR CONDITIONS OF ANY KIND, either express or implied.
// See the License for the specific language governing permissions and
// limitations under the License.
//
////////////////////////////////////////////////////////////////////////////////////////////////////////////////////////

package com.telenav.kivakit.settings;

import com.telenav.kivakit.commandline.SwitchParser;
import com.telenav.kivakit.core.messaging.Listener;
import com.telenav.kivakit.core.messaging.repeaters.BaseRepeater;
import com.telenav.kivakit.core.registry.RegistryTrait;
import com.telenav.kivakit.core.vm.JavaVirtualMachine;
import com.telenav.kivakit.filesystem.Folder;
import com.telenav.kivakit.properties.PropertyMap;
import com.telenav.kivakit.resource.Resource;
import com.telenav.kivakit.resource.ResourceFolder;
import com.telenav.kivakit.resource.packages.Package;
import com.telenav.kivakit.settings.lexakai.DiagramSettings;
import com.telenav.kivakit.settings.stores.ResourceFolderSettingsStore;
import com.telenav.lexakai.annotations.UmlClassDiagram;
import com.telenav.lexakai.annotations.associations.UmlAggregation;

import java.util.Arrays;
import java.util.Collection;
import java.util.HashSet;
import java.util.Set;

/**
 * A set of {@link Deployment} objects, each being a set of settings objects. Deployments can be added to the set from a
 * folder with {@link #addDeploymentsIn(Folder)}. A switch parser to select a deployment from the command line can be
 * retrieved with SwitchParser.deployment(DeploymentSet).
 *
 * @author jonathanl (shibo)
 * @see Deployment
 * @see Settings
 */
<<<<<<< HEAD
@SuppressWarnings("UnusedReturnValue") @UmlClassDiagram(diagram = DiagramSettings.class)
=======
@SuppressWarnings("UnusedReturnValue")
@UmlClassDiagram(diagram = DiagramSettings.class)
>>>>>>> 389970e6
public class DeploymentSet extends BaseRepeater implements RegistryTrait
{
    /**
     * Loads all deployments in the root package 'deployments' and in any folder specified by
     * KIVAKIT_DEPLOYMENT_FOLDER.
     */
    @SuppressWarnings("ConstantConditions")
    public static DeploymentSet load(Listener listener, Class<?> relativeTo)
    {
        // Create an empty set of deployments,
        var deployments = listener.listenTo(new DeploymentSet());

        // and if there is a root package called 'deployments' in the application,
        var settings = Package.parsePackage(listener, relativeTo, "deployments");
        if (settings != null)
        {
            // then add all the deployments in that package,
            deployments.addDeploymentsIn(settings);
        }

        // and if a deployment folder was specified, and it exists,
        var deploymentFolder = PropertyMap.propertyMap(JavaVirtualMachine.local().properties())
                .asFolder("KIVAKIT_DEPLOYMENT_FOLDER");
        if (deploymentFolder != null && deploymentFolder.exists())
        {
            // then add all the deployments in that folder.
            deployments.addDeploymentsIn(deploymentFolder);
        }

        return deployments;
    }

    public static DeploymentSet of(Listener listener, Deployment deployment, Deployment... more)
    {
        var set = listener.listenTo(new DeploymentSet());
        set.add(deployment);
        set.addAll(Arrays.asList(more));
        return set;
    }

    @UmlAggregation
    private final Set<Deployment> deployments = new HashSet<>();

    protected DeploymentSet()
    {
    }

    /**
     * Adds the given deployment to this set
     */
    public void add(Deployment deployment)
    {
        deployments.add(deployment);
    }

    /**
     * Adds all the deployments in the given collection to this set
     */
    public void addAll(Collection<Deployment> deployments)
    {
        this.deployments.addAll(deployments);
    }

    /**
     * Adds all the deployments from the sub-folders found in the given folder.
     */
    public DeploymentSet addDeploymentsIn(Folder parent)
    {
        // Go through the sub-folders,
        for (var folder : parent.folders())
        {
            // get description from deployment metadata,
            String description = description(folder.file("Deployment.metadata"));

            // create a deployment,
            var deployment = new Deployment(this, folder.name().name(), description);

            // and add the configuration information from the sub-folder,
            deployment.indexAll(new ResourceFolderSettingsStore(this, folder));

            // assert that the deployment has not already been added,
            assert !deployments.contains(deployment);

            // and if we don't already have the deployment,
            if (!deployments.contains(deployment))
            {
                // add it to this set of deployments.
                add(deployment);
            }
        }
        return this;
    }

    /**
     * Adds all the deployments from the sub-packages found in the given package.
     */
    public DeploymentSet addDeploymentsIn(ResourceFolder<?> folder)
    {
        // Go through the sub-packages,
        for (var child : folder.folders())
        {
            // get description from deployment metadata,
            String description = description(child.resource("Deployment.metadata"));

            // create a deployment,
            var deployment = new Deployment(this, child.path().last(), description);

            // and add the configuration information from the sub-folder,
            deployment.indexAll(new ResourceFolderSettingsStore(this, child));

            // add it to this set of deployments.
            deployments.add(deployment);
        }
        return this;
    }

    /**
     * @return The named deployment
     */
    public Deployment deployment(String name)
    {
        for (var deployment : deployments)
        {
            if (deployment.name().equalsIgnoreCase(name))
            {
                return deployment;
            }
        }
        return null;
    }

    /**
     * @return The deployments in this set
     */
    public Set<Deployment> deployments()
    {
        return deployments;
    }

    /**
     * @return True if this deployment set is empty
     */
    public boolean isEmpty()
    {
        return deployments.isEmpty();
    }

    /**
     * @return The number of deployments in this set
     */
    public int size()
    {
        return deployments.size();
    }

    /**
     * @param name The name of the switch
     * @return A switch parser with the given switch name that chooses among the deployments in this set
     */
    public SwitchParser.Builder<Deployment> switchParser(String name)
    {
        return Deployment.deploymentSwitchParser(this, this, name);
    }

    private String description(Resource resource)
    {
        var description = "'" + resource.fileName().name() + "' deployment";
        var deploymentProperties = PropertyMap.load(resource);
        if (deploymentProperties.containsKey("description"))
        {
            description = deploymentProperties.get("description");
        }
        return description;
    }
}<|MERGE_RESOLUTION|>--- conflicted
+++ resolved
@@ -47,12 +47,8 @@
  * @see Deployment
  * @see Settings
  */
-<<<<<<< HEAD
-@SuppressWarnings("UnusedReturnValue") @UmlClassDiagram(diagram = DiagramSettings.class)
-=======
 @SuppressWarnings("UnusedReturnValue")
 @UmlClassDiagram(diagram = DiagramSettings.class)
->>>>>>> 389970e6
 public class DeploymentSet extends BaseRepeater implements RegistryTrait
 {
     /**
@@ -114,36 +110,6 @@
     public void addAll(Collection<Deployment> deployments)
     {
         this.deployments.addAll(deployments);
-    }
-
-    /**
-     * Adds all the deployments from the sub-folders found in the given folder.
-     */
-    public DeploymentSet addDeploymentsIn(Folder parent)
-    {
-        // Go through the sub-folders,
-        for (var folder : parent.folders())
-        {
-            // get description from deployment metadata,
-            String description = description(folder.file("Deployment.metadata"));
-
-            // create a deployment,
-            var deployment = new Deployment(this, folder.name().name(), description);
-
-            // and add the configuration information from the sub-folder,
-            deployment.indexAll(new ResourceFolderSettingsStore(this, folder));
-
-            // assert that the deployment has not already been added,
-            assert !deployments.contains(deployment);
-
-            // and if we don't already have the deployment,
-            if (!deployments.contains(deployment))
-            {
-                // add it to this set of deployments.
-                add(deployment);
-            }
-        }
-        return this;
     }
 
     /**
