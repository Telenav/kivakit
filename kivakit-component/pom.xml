<!--/////////////////////////////////////////////////////////////////////////////////////////////////////////////////-->
<!--                                                                                                                 -->
<!--  © 2011-2021 Telenav, Inc.                                                                                      -->
<!--  Licensed under Apache License, Version 2.0                                                                     -->
<!--                                                                                                                 -->
<!--/////////////////////////////////////////////////////////////////////////////////////////////////////////////////-->

<project xmlns:xsi = "http://www.w3.org/2001/XMLSchema-instance" xmlns = "http://maven.apache.org/POM/4.0.0"
         xsi:schemaLocation = "http://maven.apache.org/POM/4.0.0 http://maven.apache.org/xsd/maven-4.0.0.xsd">

    <parent>
        <groupId>com.telenav.kivakit</groupId>
        <artifactId>kivakit</artifactId>
<<<<<<< HEAD
        <version>1.1.2-SNAPSHOT</version>
=======
        <version>1.1.1</version>
>>>>>>> 523419fe
    </parent>

    <modelVersion>4.0.0</modelVersion>
    <artifactId>kivakit-component</artifactId>
    <packaging>jar</packaging>

    <dependencies>

        <!-- KivaKit -->

        <dependency>
            <groupId>com.telenav.kivakit</groupId>
            <artifactId>kivakit-configuration</artifactId>
        </dependency>

    </dependencies>

</project><|MERGE_RESOLUTION|>--- conflicted
+++ resolved
@@ -11,11 +11,7 @@
     <parent>
         <groupId>com.telenav.kivakit</groupId>
         <artifactId>kivakit</artifactId>
-<<<<<<< HEAD
-        <version>1.1.2-SNAPSHOT</version>
-=======
         <version>1.1.1</version>
->>>>>>> 523419fe
     </parent>
 
     <modelVersion>4.0.0</modelVersion>
