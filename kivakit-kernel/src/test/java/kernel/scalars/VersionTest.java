////////////////////////////////////////////////////////////////////////////////////////////////////////////////////////
//
// © 2011-2021 Telenav, Inc.
//
// Licensed under the Apache License, Version 2.0 (the "License");
// you may not use this file except in compliance with the License.
// You may obtain a copy of the License at
//
// https://www.apache.org/licenses/LICENSE-2.0
//
// Unless required by applicable law or agreed to in writing, software
// distributed under the License is distributed on an "AS IS" BASIS,
// WITHOUT WARRANTIES OR CONDITIONS OF ANY KIND, either express or implied.
// See the License for the specific language governing permissions and
// limitations under the License.
//
////////////////////////////////////////////////////////////////////////////////////////////////////////////////////////

package kernel.scalars;

import com.telenav.kivakit.kernel.language.values.version.Version;
<<<<<<< HEAD
import com.telenav.kivakit.kernel.messaging.Listener;
=======
import com.telenav.kivakit.kernel.logging.Logger;
import com.telenav.kivakit.kernel.logging.LoggerFactory;
>>>>>>> 8200635c
import org.junit.Test;

import static com.telenav.kivakit.kernel.data.validation.ensure.Ensure.ensure;
import static com.telenav.kivakit.kernel.data.validation.ensure.Ensure.ensureEqual;

@SuppressWarnings("ConstantConditions")
public class VersionTest
{
    private static final Logger LOGGER = LoggerFactory.newLogger();

    @Test
    public void test()
    {
<<<<<<< HEAD
        ensure(Version.parse(Listener.console(), "2.0").isNewerThan(Version.parse(Listener.console(), "1.9.1-rc")));
        ensure(Version.parse(Listener.console(), "1.9").isOlderThan(Version.parse(Listener.console(), "1.9.1-rc")));
        ensure(Version.parse(Listener.console(), "1.9.3").isNewerThan(Version.parse(Listener.console(), "1.9.1-rc")));
        ensure(Version.parse(Listener.console(), "1.9.2-m3").isOlderThan(Version.parse(Listener.console(), "1.9.3")));
        ensure(Version.parse(Listener.console(), "4.9.1-beta").isNewerThan(Version.parse(Listener.console(), "1.9.3")));
        ensure(Version.of(1, 0).isNewerThan(Version.of(0, 9)));
        ensure(Version.parse(Listener.console(), "1.9").isNewerThan(Version.parse(Listener.console(), "0.9")));
        ensureEqual(Version.of(1, 0, 0), Version.parse(Listener.console(), "1.0.0"));
        ensureEqual("1.0.0", Version.parse(Listener.console(), "1.0.0").toString());
        ensureEqual(Version.parse(Listener.console(), "1.0.5-SNAPSHOT"), Version.parse(Listener.console(), "1.0.5-SNAPSHOT"));
        ensure(!Version.parse(Listener.console(), "1.0.5-SNAPSHOT").isNewerThan(Version.parse(Listener.console(), "1.0.5-SNAPSHOT")));
        ensure(!Version.parse(Listener.console(), "1.0.5-SNAPSHOT").isOlderThan(Version.parse(Listener.console(), "1.0.5-SNAPSHOT")));
        ensure(Version.parse(Listener.console(), "1.0.6-SNAPSHOT").isNewerThan(Version.parse(Listener.console(), "1.0.5-SNAPSHOT")));
        ensure(Version.parse(Listener.console(), "1.0.4-SNAPSHOT").isOlderThan(Version.parse(Listener.console(), "1.0.5-SNAPSHOT")));
=======
        ensure(Version.parse(LOGGER, "2.0").isNewerThan(Version.parse(LOGGER, "1.9.1-rc")));
        ensure(Version.parse(LOGGER, "1.9").isOlderThan(Version.parse(LOGGER, "1.9.1-rc")));
        ensure(Version.parse(LOGGER, "1.9.3").isNewerThan(Version.parse(LOGGER, "1.9.1-rc")));
        ensure(Version.parse(LOGGER, "1.9.2-m3").isOlderThan(Version.parse(LOGGER, "1.9.3")));
        ensure(Version.parse(LOGGER, "4.9.1-beta").isNewerThan(Version.parse(LOGGER, "1.9.3")));
        ensure(Version.of(1, 0).isNewerThan(Version.of(0, 9)));
        ensure(Version.parse(LOGGER, "1.9").isNewerThan(Version.parse(LOGGER, "0.9")));
        ensureEqual(Version.of(1, 0, 0), Version.parse(LOGGER, "1.0.0"));
        ensureEqual("1.0.0", Version.parse(LOGGER, "1.0.0").toString());
        ensureEqual(Version.parse(LOGGER, "1.0.5-SNAPSHOT"), Version.parse(LOGGER, "1.0.5-SNAPSHOT"));
        ensure(!Version.parse(LOGGER, "1.0.5-SNAPSHOT").isNewerThan(Version.parse(LOGGER, "1.0.5-SNAPSHOT")));
        ensure(!Version.parse(LOGGER, "1.0.5-SNAPSHOT").isOlderThan(Version.parse(LOGGER, "1.0.5-SNAPSHOT")));
        ensure(Version.parse(LOGGER, "1.0.6-SNAPSHOT").isNewerThan(Version.parse(LOGGER, "1.0.5-SNAPSHOT")));
        ensure(Version.parse(LOGGER, "1.0.4-SNAPSHOT").isOlderThan(Version.parse(LOGGER, "1.0.5-SNAPSHOT")));
>>>>>>> 8200635c
    }
}<|MERGE_RESOLUTION|>--- conflicted
+++ resolved
@@ -19,12 +19,8 @@
 package kernel.scalars;
 
 import com.telenav.kivakit.kernel.language.values.version.Version;
-<<<<<<< HEAD
-import com.telenav.kivakit.kernel.messaging.Listener;
-=======
 import com.telenav.kivakit.kernel.logging.Logger;
 import com.telenav.kivakit.kernel.logging.LoggerFactory;
->>>>>>> 8200635c
 import org.junit.Test;
 
 import static com.telenav.kivakit.kernel.data.validation.ensure.Ensure.ensure;
@@ -38,22 +34,6 @@
     @Test
     public void test()
     {
-<<<<<<< HEAD
-        ensure(Version.parse(Listener.console(), "2.0").isNewerThan(Version.parse(Listener.console(), "1.9.1-rc")));
-        ensure(Version.parse(Listener.console(), "1.9").isOlderThan(Version.parse(Listener.console(), "1.9.1-rc")));
-        ensure(Version.parse(Listener.console(), "1.9.3").isNewerThan(Version.parse(Listener.console(), "1.9.1-rc")));
-        ensure(Version.parse(Listener.console(), "1.9.2-m3").isOlderThan(Version.parse(Listener.console(), "1.9.3")));
-        ensure(Version.parse(Listener.console(), "4.9.1-beta").isNewerThan(Version.parse(Listener.console(), "1.9.3")));
-        ensure(Version.of(1, 0).isNewerThan(Version.of(0, 9)));
-        ensure(Version.parse(Listener.console(), "1.9").isNewerThan(Version.parse(Listener.console(), "0.9")));
-        ensureEqual(Version.of(1, 0, 0), Version.parse(Listener.console(), "1.0.0"));
-        ensureEqual("1.0.0", Version.parse(Listener.console(), "1.0.0").toString());
-        ensureEqual(Version.parse(Listener.console(), "1.0.5-SNAPSHOT"), Version.parse(Listener.console(), "1.0.5-SNAPSHOT"));
-        ensure(!Version.parse(Listener.console(), "1.0.5-SNAPSHOT").isNewerThan(Version.parse(Listener.console(), "1.0.5-SNAPSHOT")));
-        ensure(!Version.parse(Listener.console(), "1.0.5-SNAPSHOT").isOlderThan(Version.parse(Listener.console(), "1.0.5-SNAPSHOT")));
-        ensure(Version.parse(Listener.console(), "1.0.6-SNAPSHOT").isNewerThan(Version.parse(Listener.console(), "1.0.5-SNAPSHOT")));
-        ensure(Version.parse(Listener.console(), "1.0.4-SNAPSHOT").isOlderThan(Version.parse(Listener.console(), "1.0.5-SNAPSHOT")));
-=======
         ensure(Version.parse(LOGGER, "2.0").isNewerThan(Version.parse(LOGGER, "1.9.1-rc")));
         ensure(Version.parse(LOGGER, "1.9").isOlderThan(Version.parse(LOGGER, "1.9.1-rc")));
         ensure(Version.parse(LOGGER, "1.9.3").isNewerThan(Version.parse(LOGGER, "1.9.1-rc")));
@@ -68,6 +48,5 @@
         ensure(!Version.parse(LOGGER, "1.0.5-SNAPSHOT").isOlderThan(Version.parse(LOGGER, "1.0.5-SNAPSHOT")));
         ensure(Version.parse(LOGGER, "1.0.6-SNAPSHOT").isNewerThan(Version.parse(LOGGER, "1.0.5-SNAPSHOT")));
         ensure(Version.parse(LOGGER, "1.0.4-SNAPSHOT").isOlderThan(Version.parse(LOGGER, "1.0.5-SNAPSHOT")));
->>>>>>> 8200635c
     }
 }