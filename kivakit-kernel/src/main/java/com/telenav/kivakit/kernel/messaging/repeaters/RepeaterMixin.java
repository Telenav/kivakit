--- conflicted
+++ resolved
@@ -97,9 +97,6 @@
      * {@inheritDoc}
      */
     @Override
-<<<<<<< HEAD
-    default void messageSource(Broadcaster source)
-=======
     default List<Listener> listeners()
     {
         return repeater().listeners();
@@ -109,8 +106,7 @@
      * {@inheritDoc}
      */
     @Override
-    default void messageSource(final Broadcaster source)
->>>>>>> e10afa0e
+    default void messageSource(Broadcaster source)
     {
         repeater().messageSource(source);
     }
