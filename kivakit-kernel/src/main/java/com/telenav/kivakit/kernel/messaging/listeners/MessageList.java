////////////////////////////////////////////////////////////////////////////////////////////////////////////////////////
//
// © 2011-2021 Telenav, Inc.
//
// Licensed under the Apache License, Version 2.0 (the "License");
// you may not use this file except in compliance with the License.
// You may obtain a copy of the License at
//
// https://www.apache.org/licenses/LICENSE-2.0
//
// Unless required by applicable law or agreed to in writing, software
// distributed under the License is distributed on an "AS IS" BASIS,
// WITHOUT WARRANTIES OR CONDITIONS OF ANY KIND, either express or implied.
// See the License for the specific language governing permissions and
// limitations under the License.
//
////////////////////////////////////////////////////////////////////////////////////////////////////////////////////////

package com.telenav.kivakit.kernel.messaging.listeners;

import com.telenav.kivakit.kernel.interfaces.comparison.Filter;
import com.telenav.kivakit.kernel.interfaces.comparison.Matcher;
import com.telenav.kivakit.kernel.language.collections.list.ObjectList;
import com.telenav.kivakit.kernel.language.collections.list.StringList;
import com.telenav.kivakit.kernel.language.strings.Align;
import com.telenav.kivakit.kernel.language.strings.Plural;
import com.telenav.kivakit.kernel.language.types.Classes;
import com.telenav.kivakit.kernel.language.values.count.Count;
import com.telenav.kivakit.kernel.language.values.count.Maximum;
import com.telenav.kivakit.kernel.messaging.Broadcaster;
import com.telenav.kivakit.kernel.messaging.Message;
import com.telenav.kivakit.kernel.messaging.filters.operators.All;
import com.telenav.kivakit.kernel.messaging.messages.MessageFormatter;
import com.telenav.kivakit.kernel.project.lexakai.diagrams.DiagramDataValidation;
import com.telenav.kivakit.kernel.project.lexakai.diagrams.DiagramMessageListenerType;
import com.telenav.lexakai.annotations.UmlClassDiagram;

/**
 * A list of messages that listens for and adds incoming messages. Only messages that are accepted by a {@link Matcher}
 * (or {@link Filter} subclass) are added. The list of messages can be rebroadcast with {@link
 * Broadcaster#transmitAll(Iterable)} and they can be counted with {@link #count(Message.Status)} and {@link
 * #count(Class)}. The method {@link #countWorseThanOrEqualTo(Message.Status)} gives a count of all messages that are at
 * least as bad or worse than the given message status value. For example, <i>countWorseThanOrEqualTo(Status.PROBLEM)</i>.
 * A filtered list of messages can be retrieved with {@link #matching(Matcher)} and a {@link StringList} of formatted
 * messages with {@link #formatted()}. Statistics can be retrieved for types of messages and for message statuses with
 * {@link #statisticsByType(Class[])} and {@link #statistics(Message.Status...)}, respectively.
 *
 * @author jonathanl (shibo)
 */
@UmlClassDiagram(diagram = DiagramMessageListenerType.class)
@UmlClassDiagram(diagram = DiagramDataValidation.class)
public class MessageList extends ObjectList<Message> implements MessageCounter
{
    private Matcher<Message> filter;

    public MessageList(Matcher<Message> filter)
    {
        this(Maximum.MAXIMUM, filter);
    }

    public MessageList()
    {
        this(new All<>());
    }

    public MessageList(Maximum maximumSize, Matcher<Message> filter)
    {
        super(maximumSize);
        this.filter = filter;
    }

    @Override
    public MessageList copy()
    {
        var copy = (MessageList) super.copy();
        copy.filter = filter;
        return copy;
    }

    /**
     * {@inheritDoc}
     */
    @Override
    public Count count(Message.Status status)
    {
        var count = 0;
        for (var message : this)
        {
            if (message.status() == status)
            {
                count++;
            }
        }
        return Count.count(count);
    }

    /**
     * {@inheritDoc}
     */
    @Override
    public Count count(Class<? extends Message> type)
    {
        var count = 0;
        for (var message : this)
        {
            if (type.isAssignableFrom(message.getClass()))
            {
                count++;
            }
        }
        return Count.count(count);
    }

    /**
     * {@inheritDoc}
     */
    @Override
    public Count countWorseThanOrEqualTo(Message.Status status)
    {
        var count = 0;
        for (var message : this)
        {
            if (message.status().isWorseThanOrEqualTo(status))
            {
                count++;
            }
        }
        return Count.count(count);
    }

    @Override
    public boolean equals(Object object)
    {
        // Local fields are not considered
        return super.equals(object);
    }

    /**
     * The messages in this list, formatted
     */
    public StringList formatted()
    {
        var messages = new StringList(maximumSize());
        for (var message : this)
        {
            messages.add(message.formatted(MessageFormatter.Format.WITH_EXCEPTION));
        }
        return messages;
    }

    @Override
    public int hashCode()
    {
        // Local fields are not considered
        return super.hashCode();
    }

    @Override
<<<<<<< HEAD
    public ObjectList<Message> matching(Matcher<Message> filter)
=======
    public ObjectList<Message> matching(final Matcher<Message> filter)
>>>>>>> e10afa0e
    {
        return super.matching(filter);
    }

    /**
     * @param type The message type
     * @return The messages of the given type
     */
    public ObjectList<Message> messages(Class<? extends Message> type)
    {
        var messages = new ObjectList<Message>(maximumSize());
        for (var object : this)
        {
            if (type.isAssignableFrom(object.getClass()))
            {
                messages.add(object);
            }
        }
        return messages;
    }

    /**
     * When we hear a message, add it to the list.
     *
     * @param message The message to add
     */
    @Override
    public void onMessage(Message message)
    {
        if (filter.matches(message))
        {
            add(message);
        }
    }

    @Override
    public MessageList onNewInstance()
    {
        return new MessageList(filter);
    }

    /**
     * @return Statistics for the given list of operation step types
     */
    public StringList statistics(Message.Status... statuses)
    {
        var statistics = new StringList();
        for (var status : statuses)
        {
            statistics.append(Align.right(status.name(), 24, ' '))
                    .append(": ").append(count(status).toCommaSeparatedString());
        }
        return statistics;
    }

    @SafeVarargs
    public final StringList statisticsByType(Class<? extends Message>... types)
    {
        var statistics = new StringList();
        for (var type : types)
        {
            statistics.append(Align.right(Plural.pluralize(Classes.simpleName(type)), 24, ' ')
                    + ": " + count(type).toCommaSeparatedString());
        }
        return statistics;
    }
}<|MERGE_RESOLUTION|>--- conflicted
+++ resolved
@@ -156,11 +156,7 @@
     }
 
     @Override
-<<<<<<< HEAD
     public ObjectList<Message> matching(Matcher<Message> filter)
-=======
-    public ObjectList<Message> matching(final Matcher<Message> filter)
->>>>>>> e10afa0e
     {
         return super.matching(filter);
     }
