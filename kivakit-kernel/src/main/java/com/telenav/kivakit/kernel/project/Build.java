--- conflicted
+++ resolved
@@ -61,11 +61,7 @@
     {
     }
 
-<<<<<<< HEAD
-    private Build(Metadata metadata)
-=======
     private Build(final BuildMetadata metadata)
->>>>>>> e10afa0e
     {
         this.metadata = metadata;
     }
