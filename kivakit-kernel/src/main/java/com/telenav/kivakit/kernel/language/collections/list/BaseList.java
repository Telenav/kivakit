////////////////////////////////////////////////////////////////////////////////////////////////////////////////////////
//
// © 2011-2021 Telenav, Inc.
//
// Licensed under the Apache License, Version 2.0 (the "License");
// you may not use this file except in compliance with the License.
// You may obtain a copy of the License at
//
// https://www.apache.org/licenses/LICENSE-2.0
//
// Unless required by applicable law or agreed to in writing, software
// distributed under the License is distributed on an "AS IS" BASIS,
// WITHOUT WARRANTIES OR CONDITIONS OF ANY KIND, either express or implied.
// See the License for the specific language governing permissions and
// limitations under the License.
//
////////////////////////////////////////////////////////////////////////////////////////////////////////////////////////

package com.telenav.kivakit.kernel.language.collections.list;

import com.telenav.kivakit.kernel.data.validation.ensure.Ensure;
import com.telenav.kivakit.kernel.interfaces.collection.Addable;
import com.telenav.kivakit.kernel.interfaces.collection.Appendable;
import com.telenav.kivakit.kernel.interfaces.collection.Indexable;
import com.telenav.kivakit.kernel.interfaces.collection.Prependable;
import com.telenav.kivakit.kernel.interfaces.collection.Sequence;
import com.telenav.kivakit.kernel.interfaces.comparison.Matcher;
import com.telenav.kivakit.kernel.interfaces.numeric.Quantizable;
import com.telenav.kivakit.kernel.interfaces.numeric.Sized;
import com.telenav.kivakit.kernel.interfaces.value.NewInstance;
import com.telenav.kivakit.kernel.language.collections.CompressibleCollection;
import com.telenav.kivakit.kernel.language.iteration.BaseIterator;
import com.telenav.kivakit.kernel.language.strings.AsciiArt;
import com.telenav.kivakit.kernel.language.strings.StringTo;
import com.telenav.kivakit.kernel.language.strings.conversion.AsString;
import com.telenav.kivakit.kernel.language.strings.conversion.StringFormat;
import com.telenav.kivakit.kernel.language.values.count.Count;
import com.telenav.kivakit.kernel.language.values.count.Maximum;
import com.telenav.kivakit.kernel.logging.Logger;
import com.telenav.kivakit.kernel.logging.LoggerFactory;
import com.telenav.kivakit.kernel.project.lexakai.diagrams.DiagramExampleBaseList;
import com.telenav.kivakit.kernel.project.lexakai.diagrams.DiagramLanguageCollectionsList;
import com.telenav.lexakai.annotations.UmlClassDiagram;
import org.jetbrains.annotations.NotNull;

import java.lang.reflect.Array;
import java.util.ArrayList;
import java.util.Arrays;
import java.util.Collection;
import java.util.Collections;
import java.util.Comparator;
import java.util.Iterator;
import java.util.List;
import java.util.ListIterator;
import java.util.RandomAccess;
import java.util.function.Function;
import java.util.stream.Collectors;

/**
 * A base class for bounded lists which adds a number of convenient methods as well as support for various KivaKit
 * interfaces, including {@link Indexable}, {@link Sequence}, {@link Addable}, {@link java.lang.Appendable}, {@link
 * Sized} and {@link CompressibleCollection}. Some of the added convenience methods include:
 *
 * <p><b>Bounds</b></p>
 *
 * <ul>
 *     <li>{@link #maximumSize()} - The maximum size of this list</li>
 *     <li>{@link #checkSizeIncrease(int)} - For use by subclasses to check their size</li>
 *     <li>{@link #onOutOfRoom()} - Implemented by subclasses to respond when the list is out of space</li>
 * </ul>
 *
 * <p><b>Checks</b></p>
 *
 * <ul>
 *     <li>{@link #endsWith(BaseList)} - True if this list ends with the same elements as the given list</li>
 *     <li>{@link #startsWith(BaseList)} - True if this list starts with the same elements as the given list</li>
 * </ul>
 *
 * <p><b>Conversions</b></p>
 *
 * <ul>
 *     <li>{@link #asArray(Class)} - This list as an array of the given type</li>
 * </ul>
 *
 * <p><b>String Conversions</b></p>
 *
 * <ul>
 *     <li>{@link #bulleted()} - The elements in this list as a bulleted string, with on element to a line</li>
 *     <li>{@link #bulleted(int)} - An indented bullet list of the elements in this list</li>
 *     <li>{@link #join()} - This list joined by the list {@link #separator()}</li>
 *     <li>{@link #separator()} - The separator used when joining this list into a string</li>
 * </ul>
 *
 * <p><b>Functional Methods</b></p>
 *
 * <ul>
 *     <li>{@link #copy()} - A copy of this list</li>
 *     <li>{@link #without(Matcher)} - This list without the matching elements</li>
 *     <li>{@link #first(int)} - A new list with the first n elements in it</li>
 *     <li>{@link #first(Count)} - A new list with the first n elements in it</li>
 *     <li>{@link #leftOf(int)} - The elements in this list to the left on the given index, exclusive</li>
 *     <li>{@link #rightOf(int)} - The elements in this list to the right on the given index, exclusive</li>
 *     <li>{@link #matching(Matcher)} - A copy of this list filtered to matching elements</li>
 *     <li>{@link #mapped(Function)} - A copy of this list with elements mapped to another type</li>
 *     <li>{@link #sorted(Comparator)} - A copy of this list sorted by the given comparator</li>
 *     <li>{@link #reversed()} - This list reversed</li>
 *     <li>{@link #maybeReversed(boolean)} - This list reversed if the given boolean is true</li>
 * </ul>
 *
 * @author jonathanl (shibo)
 * @see NewInstance
 * @see List
 * @see Indexable
 * @see Addable
 * @see java.lang.Appendable
 * @see CompressibleCollection
 * @see RandomAccess
 * @see AsString
 */
@UmlClassDiagram(diagram = DiagramLanguageCollectionsList.class, excludeAllSuperTypes = true)
@UmlClassDiagram(diagram = DiagramExampleBaseList.class)
public abstract class BaseList<Element> implements
        NewInstance<BaseList<Element>>,
        List<Element>,
        Indexable<Element>,
        Addable<Element>,
        Appendable<Element>,
        Prependable<Element>,
        CompressibleCollection,
        RandomAccess,
        AsString
{
    private static final Logger LOGGER = LoggerFactory.newLogger();

    /** Initial list implementation while mutable */
    private List<Element> list;

    /** Array store when frozen */
    private Element[] array;

    /** The maximum size of this bounded list */
    private int maximumSize;

    /** True if the list has run out of room */
    private boolean outOfRoom;

    /**
     * @param maximumSize The maximum size of this list
     */
    protected BaseList(Maximum maximumSize)
    {
        this.maximumSize = maximumSize.asInt();
        list = new ArrayList<>();
    }

    /**
     * @param maximumSize The maximum size of this list
     * @param list The list implementation to use
     */
    protected BaseList(Maximum maximumSize, List<Element> list)
    {
        this.maximumSize = maximumSize.asInt();
        this.list = list;
        checkSizeIncrease(0);
    }

    /**
     * An unbounded list
     */
    protected BaseList()
    {
        this(Maximum.MAXIMUM);
    }

    /**
     * An unbounded list with the given list implementation
     */
    protected BaseList(List<Element> list)
    {
        this(Maximum.MAXIMUM, list);
    }

    /**
     * {@inheritDoc}
     */
    @Override
    public void add(int index, Element element)
    {
        if (checkSizeIncrease(1))
        {
            modify();
            list.add(index, element);
        }
    }

    /**
     * {@inheritDoc}
     */
    @Override
    public boolean add(Element element)
    {
        if (checkSizeIncrease(1))
        {
            modify();
            return list.add(element);
        }
        return false;
    }

    /**
     * {@inheritDoc}
     */
    @Override
    public boolean addAll(Collection<? extends Element> elements)
    {
        if (checkSizeIncrease(elements.size()))
        {
            modify();
            return list.addAll(elements);
        }
        return false;
    }

    /**
     * {@inheritDoc}
     */
    @Override
    public boolean addAll(int index, Collection<? extends Element> collection)
    {
        if (checkSizeIncrease(collection.size()))
        {
            modify();
            return list.addAll(index, collection);
        }
        return false;
    }

    /**
     * Adds the given elements to this bounded list
     */
    public boolean addAll(Element[] elements)
    {
        if (checkSizeIncrease(elements.length))
        {
            list.addAll(Arrays.asList(elements));
            return true;
        }
        return false;
    }

    /**
     * Adds the given element if it is not null
     */
    public boolean addIfNotNull(Element element)
    {
        if (element != null)
        {
            return add(element);
        }
        return false;
    }

    /**
     * {@inheritDoc}
     */
    @Override
    public BaseList<Element> append(Element element)
    {
        add(element);
        return this;
    }

    /**
     * {@inheritDoc}
     */
    @Override
    public BaseList<Element> appendAll(Iterable<? extends Element> elements)
    {
        addAll(elements);
        return this;
    }

    /**
     * {@inheritDoc}
     */
    @Override
    public BaseList<Element> appendAll(Iterator<? extends Element> elements)
    {
        while (elements.hasNext())
        {
            add(elements.next());
        }
        return this;
    }

    public BaseList<Element> appendAll(Element[] elements)
    {
        addAll(elements);
        return this;
    }

    /**
     * @return This list as an array
     */
    @SuppressWarnings({ "unchecked" })
    public Element[] asArray(Class<Element> type)
    {
        var array = (Element[]) Array.newInstance(type, size());
        toArray(array);
        return array;
    }

    @Override
    public @NotNull Iterator<Element> asIterator(Matcher<Element> matcher)
    {
        return new BaseIterator<>()
        {
            int index = 0;

            @Override
            protected Element onNext()
            {
                while (index < size())
                {
                    var element = get(index++);
                    if (matcher.matches(element))
                    {
                        return element;
                    }
                }
                return null;
            }
        };
    }

    @Override
    public @NotNull Iterator<Element> asIterator()
    {
        return new BaseIterator<>()
        {
            int index = 0;

            @Override
            protected Element onNext()
            {
                if (index < size())
                {
                    return get(index++);
                }
                return null;
            }
        };
    }

    /**
     * {@inheritDoc}
     */
    @Override
    public String asString(StringFormat format)
    {
        switch (format.identifier())
        {
            case StringFormat.DEBUGGER_IDENTIFIER:
                return join(separator(), StringTo::debug);

            default:
                return toString();
        }
    }

    /**
     * @return This list as a string list
     */
    public StringList asStringList()
    {
        return new StringList(maximumSize(), this);
    }

    /**
     * @return The items in this list in a bulleted ASCII art representation
     */
    public String bulleted()
    {
        return AsciiArt.bulleted(this);
    }

    /**
     * @return The items in this list in a bulleted ASCII art representation with the given indent
     */
    public String bulleted(int indent)
    {
        return AsciiArt.bulleted(indent, this);
    }

    /**
     * {@inheritDoc}
     */
    @Override
    public void clear()
    {
        modify();
        list.clear();
    }

    /**
     * {@inheritDoc}
     */
    @SuppressWarnings("unchecked")
    @Override
    public Method compress(Method method)
    {
        if (!isCompressed())
        {
            switch (method)
            {
                case FREEZE:
                {
                    array = (Element[]) new Object[size()];
                    var i = 0;
                    for (var element : list)
                    {
                        array[i++] = element;
                    }
                    list = null;
                    return method;
                }

                case RESIZE:
                {
                    list = new ArrayList<>(list);
                    return method;
                }
            }
        }

        return compressionMethod();
    }

    /**
     * {@inheritDoc}
     */
    @Override
    public Method compressionMethod()
    {
        return array != null ? Method.FREEZE : Method.RESIZE;
    }

    /**
     * {@inheritDoc}
     */
    @Override
    public boolean contains(Object that)
    {
        if (compressionMethod() == Method.FREEZE)
        {
            for (var element : array)
            {
                if (that.equals(element))
                {
                    return true;
                }
            }
            return false;
        }
        else
        {
            return list.contains(that);
        }
    }

    /**
     * {@inheritDoc}
     */
    @Override
    public boolean containsAll(@NotNull Collection<?> collection)
    {
        if (compressionMethod() == Method.FREEZE)
        {
            for (Object element : collection)
            {
                if (!contains(element))
                {
                    return false;
                }
            }
            return true;
        }
        else
        {
            return list.containsAll(collection);
        }
    }

    /**
     * @return A copy of this list
     */
    public BaseList<Element> copy()
    {
        var copy = newInstance();
        copy.addAll(this);
        return copy;
    }

    /**
     * @return True if this list ends with the given list
     */
    public boolean endsWith(BaseList<Element> that)
    {
        return that != null && reversed().startsWith(that.reversed());
    }

    /**
     * {@inheritDoc}
     */
    @Override
    public boolean equals(Object object)
    {
        if (object instanceof List)
        {
            var that = (List<?>) object;

            // The lists are only seen as equal if they have the same objects in
            // the same order.
            if (size() == that.size())
            {
                for (var i = 0; i < size(); i++)
                {
                    if (get(i) != that.get(i) && !get(i).equals(that.get(i)))
                    {
                        return false;
                    }
                }
                return true;
            }
        }
        return false;
    }

    /**
     * @return The first n elements in this list
     */
    public BaseList<Element> first(Count count)
    {
        return first(count.asInt());
    }

    /**
     * @return The first n elements in this list
     */
    public BaseList<Element> first(int count)
    {
        var list = newInstance();
        for (var i = 0; i < Math.min(count, size()); i++)
        {
            list.add(get(i));
        }
        return list;
    }

    /**
     * {@inheritDoc}
     */
    @Override
    public Element get(int index)
    {
        if (compressionMethod() == Method.FREEZE)
        {
            return array[index];
        }
        else
        {
            return list.get(index);
        }
    }

    @Override
    public int hashCode()
    {
        return asHashCode();
    }

    /**
     * {@inheritDoc}
     */
    @Override
    public int indexOf(Object element)
    {
        if (compressionMethod() == Method.FREEZE)
        {
            for (var i = 0; i < size(); i++)
            {
                if (element.equals(array[i]))
                {
                    return i;
                }
            }
            return -1;
        }
        else
        {
            return list.indexOf(element);
        }
    }

    /**
     * {@inheritDoc}
     */
    @Override
    public boolean isEmpty()
    {
        return size() == 0;
    }

    /**
     * {@inheritDoc}
     */
    @Override
    public Iterator<Element> iterator()
    {
        if (compressionMethod() == Method.FREEZE)
        {
            var outer = this;
            return new BaseIterator<>()
            {
                private int index;

                @Override
                protected Element onNext()
                {
                    if (index < size())
                    {
                        return outer.array[index++];
                    }
                    return null;
                }
            };
        }
        else
        {
            return list.iterator();
        }
    }

    /**
     * @return This bounded list joined as a string with the list {@link #separator()}
     */
    public final String join()
    {
        return join(separator());
    }

    /**
     * {@inheritDoc}
     */
    @Override
    public int lastIndexOf(Object element)
    {
        if (compressionMethod() == Method.FREEZE)
        {
            for (var i = size() - 1; i >= 0; i--)
            {
                if (element.equals(array[i]))
                {
                    return i;
                }
            }
            return -1;
        }
        else
        {
            return list.lastIndexOf(element);
        }
    }

    /**
     * @return The elements in this list to the left of the index, exclusive
     */
    public BaseList<Element> leftOf(int index)
    {
        var left = newInstance();
        for (var i = 0; i < index; i++)
        {
            left.add(get(i));
        }
        return left;
    }

    @NotNull
    @Override
    public ListIterator<Element> listIterator()
    {
        return list.listIterator();
    }

    /**
     * {@inheritDoc}
     */
    @Override
    public ListIterator<Element> listIterator(int index)
    {
        if (compressionMethod() == Method.FREEZE)
        {
            return Ensure.unsupported();
        }
        else
        {
            return list.listIterator(index);
        }
    }

    /**
     * @return This bounded list with all elements mapped by the given mapper to the mapper's target type
     */
    @SuppressWarnings("unchecked")
    public <Target> BaseList<Target> mapped(Function<Element, Target> mapper)
    {
        var filtered = (BaseList<Target>) newInstance();
        for (var element : asIterable())
        {
            filtered.add(mapper.apply(element));
        }
        return filtered;
    }

    /**
     * @return This bounded list filtered to only the elements that match the given matcher
     */
<<<<<<< HEAD
    public BaseList<Element> matching(Matcher<Element> matcher)
    {
        var filtered = newInstance();
=======
    public BaseList<Element> matching(final Matcher<Element> matcher)
    {
        final var filtered = newInstance();
>>>>>>> e10afa0e
        filtered.addAll(asIterable(matcher));
        return filtered;
    }

    /**
     * @return The maximum size of this bounded list
     */
    public final Maximum maximumSize()
    {
        return Maximum.maximum(maximumSize);
    }

    /**
     * @return This list reversed if reverse is true, or the list itself if it is false
     */
    public BaseList<Element> maybeReversed(boolean reverse)
    {
        return reverse ? reversed() : this;
    }

    @Override
    public BaseList<Element> newInstance()
    {
        var instance = onNewInstance();
        instance.maximumSize = maximumSize;
        return instance;
    }

    public Element pop()
    {
        return removeLast();
    }

    /**
     * Prepends the given element to the front of this list
     */
    @Override
    public BaseList<Element> prepend(Element element)
    {
        modify();
        if (isEmpty())
        {
            add(element);
        }
        else
        {
            add(0, element);
        }
        return this;
    }

    public void push(Element element)
    {
        append(element);
    }

    /**
     * @return This list of elements as quantized values or a cast exception if the elements are not {@link Quantizable}
     */
    public long[] quantized()
    {
        var quantized = new long[size()];
        var i = 0;
        for (var object : this)
        {
            quantized[i++] = ((Quantizable) object).quantum();
        }
        return quantized;
    }

    /**
     * {@inheritDoc}
     */
    @Override
    public Element remove(int index)
    {
        modify();
        return list.remove(index);
    }

    /**
     * {@inheritDoc}
     */
    @Override
    public boolean remove(Object element)
    {
        modify();
        return list.remove(element);
    }

    /**
     * {@inheritDoc}
     */
    @SuppressWarnings("NullableProblems")
    @Override
    public boolean removeAll(Collection<?> collection)
    {
        modify();
        return list.removeAll(collection);
    }

    /**
     * @return Removes the last element in this list
     */
    public Element removeLast()
    {
        modify();
        if (!isEmpty())
        {
            return remove(size() - 1);
        }
        return null;
    }

    /**
     * {@inheritDoc}
     */
    @SuppressWarnings("NullableProblems")
    @Override
    public boolean retainAll(Collection<?> collection)
    {
        modify();
        return list.retainAll(collection);
    }

    /**
     * Reverses this list in-place
     */
    public void reverse()
    {
        Collections.reverse(this);
    }

    /**
     * @return This list reversed
     */
    public BaseList<Element> reversed()
    {
        var copy = copy();
        copy.reverse();
        return copy;
    }

    /**
     * @return The elements in this list to the right of the index, exclusive
     */
    public BaseList<Element> rightOf(int index)
    {
        var right = newInstance();
        for (var i = index + 1; i < size(); i++)
        {
            right.add(get(i));
        }
        return right;
    }

    /**
     * {@inheritDoc}
     */
    @Override
    public Element set(int index, Element element)
    {
        modify();
        return list.set(index, element);
    }

    /**
     * {@inheritDoc}
     */
    @Override
    public int size()
    {
        if (compressionMethod() == Method.FREEZE)
        {
            return array.length;
        }
        else
        {
            return list.size();
        }
    }

    /**
     * {@inheritDoc}
     */
    @Override
    public void sort(Comparator<? super Element> comparator)
    {
        modify();
        list.sort(comparator);
    }

    /**
     * @return This list sorted by casting the element type to {@link Comparable}. If the elements in the list are not
     * comparable, an exception will be thrown.
     */
    @SuppressWarnings("unchecked")
    public BaseList<Element> sorted()
    {
        return sorted((Element a, Element b) -> ((Comparable<Element>) a).compareTo(b));
    }

    /**
     * @return A copy of this list sorted by the given comparator
     */
    public BaseList<Element> sorted(Comparator<Element> comparator)
    {
        var sorted = newInstance();
        sorted.addAll(this);
        sorted.sort(comparator);
        return sorted;
    }

    /**
     * @return True if this list starts with the given list
     */
    public boolean startsWith(BaseList<Element> that)
    {
        if (that == null || that.size() > size())
        {
            return false;
        }
        else
        {
            for (var i = 0; i < that.size(); i++)
            {
                if (!get(i).equals(that.get(i)))
                {
                    return false;
                }
            }
            return true;
        }
    }

    /**
     * {@inheritDoc}
     */
    @Override
    public List<Element> subList(int fromIndex, int toIndex)
    {
        if (compressionMethod() == Method.FREEZE)
        {
            return Arrays.stream(array, fromIndex, toIndex).collect(Collectors.toList());
        }
        else
        {
            return list.subList(fromIndex, toIndex);
        }
    }

    /**
     * {@inheritDoc}
     */
    @Override
    public Object[] toArray()
    {
        if (compressionMethod() == Method.FREEZE)
        {
            return array;
        }
        else
        {
            return list.toArray();
        }
    }

    /**
     * {@inheritDoc}
     */
    @SuppressWarnings({ "SuspiciousToArrayCall", "SuspiciousSystemArraycopy" })
    @Override
    public <E> E[] toArray(E[] array)
    {
        if (compressionMethod() == Method.FREEZE)
        {
            System.arraycopy(this.array, 0, array, 0, size());
            return array;
        }
        else
        {
            return list.toArray(array);
        }
    }

    /**
     * {@inheritDoc}
     */
    @Override
    public String toString()
    {
        return join();
    }

    /**
     * @return A copy of this list with only unique elements in it
     */
    public BaseList<Element> uniqued()
    {
        var list = newInstance();
        list.addAll(asSet());
        return list;
    }

    /**
     * @return This list without the matching elements
     */
    public BaseList<Element> without(Matcher<Element> matcher)
    {
        var iterator = iterator();
        var without = newInstance();
        while (iterator.hasNext())
        {
            var element = iterator.next();
            if (!matcher.matches(element))
            {
                without.add(element);
            }
        }
        return without;
    }

    /**
     * @return True if the given size increase is acceptable, false if not
     */
    protected boolean checkSizeIncrease(int increase)
    {
        if (size() + increase > maximumSize)
        {
            if (!outOfRoom)
            {
                onOutOfRoom();
                outOfRoom = true;
            }
            return false;
        }
        else
        {
            outOfRoom = false;
            return true;
        }
    }

    /**
     * Called when a bounded list runs out of room
     */
    protected void onOutOfRoom()
    {
        LOGGER.warning(new Throwable(), "Maximum size of ${debug} elements would have been exceeded. Ignoring operation.", maximumSize);
    }

    /**
     * @return The separator to use when joining this list
     */
    protected String separator()
    {
        return ", ";
    }

    /**
     * Convert the given value to a string
     *
     * @param value The value
     * @return A string corresponding to the value
     */
    protected String toString(Element value)
    {
        return StringTo.string(value);
    }

    /**
     * Checks the compression method for this list and fails if the list is frozen
     */
    private void modify()
    {
        if (compressionMethod() == Method.FREEZE)
        {
            Ensure.fail("Cannot modify frozen list");
        }
    }
}<|MERGE_RESOLUTION|>--- conflicted
+++ resolved
@@ -725,15 +725,9 @@
     /**
      * @return This bounded list filtered to only the elements that match the given matcher
      */
-<<<<<<< HEAD
     public BaseList<Element> matching(Matcher<Element> matcher)
     {
         var filtered = newInstance();
-=======
-    public BaseList<Element> matching(final Matcher<Element> matcher)
-    {
-        final var filtered = newInstance();
->>>>>>> e10afa0e
         filtered.addAll(asIterable(matcher));
         return filtered;
     }
