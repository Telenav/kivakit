////////////////////////////////////////////////////////////////////////////////////////////////////////////////////////
//
// © 2011-2021 Telenav, Inc.
//
// Licensed under the Apache License, Version 2.0 (the "License");
// you may not use this file except in compliance with the License.
// You may obtain a copy of the License at
//
// https://www.apache.org/licenses/LICENSE-2.0
//
// Unless required by applicable law or agreed to in writing, software
// distributed under the License is distributed on an "AS IS" BASIS,
// WITHOUT WARRANTIES OR CONDITIONS OF ANY KIND, either express or implied.
// See the License for the specific language governing permissions and
// limitations under the License.
//
////////////////////////////////////////////////////////////////////////////////////////////////////////////////////////

package com.telenav.kivakit.kernel.language.paths;

import com.telenav.kivakit.kernel.data.validation.ensure.Ensure;
import com.telenav.kivakit.kernel.interfaces.numeric.Sized;
import com.telenav.kivakit.kernel.language.collections.list.ObjectList;
import com.telenav.kivakit.kernel.language.iteration.Streams;
import com.telenav.kivakit.kernel.language.objects.Hash;
import com.telenav.kivakit.kernel.language.objects.Objects;
import com.telenav.kivakit.kernel.project.lexakai.diagrams.DiagramLanguagePath;
import com.telenav.lexakai.annotations.UmlClassDiagram;
import org.jetbrains.annotations.NotNull;

import java.util.ArrayList;
import java.util.Iterator;
import java.util.List;
import java.util.function.Function;
import java.util.stream.Stream;

/**
 * Abstraction of an immutable path of elements of a given type with an optional root element.
 * <p>
 * <b>Kinds of Paths</b>
 * <ul>
 *     <li>"" - The empty path (with no elements and no root)</li>
 *     <li>"/" - The root path (UNIX)</li>
 *     <li>"C:\" - A root path (Windows)</li>
 *     <li>"D:\" - A root path (Windows)</li>
 *     <li>"/a/b/c" - Absolute path</li>
 *     <li>"a/b/c" - Relative path</li>
 * </ul>
 *
 * <p><b>Relative and Absolute Paths</b></p>
 *
 * <p>Paths that have a {@link #root()} element are absolute and {@link #isAbsolute()} will return true.
 * Any path without a root is a relative path and {@link #isRelative()} will return true. A root path
 * has a root element but no path elements and {@link #isRoot()} will return true. The empty path has
 * neither a root nor any elements and {@link #isEmpty()} will return true.</p>
 *
 * <p><b>Element Retrieval</b></p>
 *
 * <ul>
 *     <li>{@link #first()} - The first element in the path or null if there is none</li>
 *     <li>{@link #last()} - The last element in the path or null if there is none</li>
 *     <li>{@link #first(int)} - The first n elements in the path or null if there are fewer elements</li>
 *     <li>{@link #last(int)} - The last n elements in the path or null if there are fewer elements</li>
 *     <li>{@link #get(int)} - The nth element in the path or null if there is no nth element</li>
 *     <li>{@link #rootElement()} - The root element, if any</li>
 *     <li>{@link #elements()} - The elements in this path</li>
 *     <li>{@link #iterator()} - The elements in this path</li>
 *     <li>{@link #stream()} - A stream of the elements in this path (not including the root)</li>
 * </ul>
 *
 * <p><b>Checks</b></p>
 *
 * <ul>
 *     <li>{@link #isAbsolute()} - True if this path has a root element</li>
 *     <li>{@link #isRelative()} - True if this path does not have a root element</li>
 *     <li>{@link #isEmpty()} - True if this path has no root and no elements</li>
 *     <li>{@link #isRoot()} - True if this path has a root element but no path elements</li>
 *     <li>{@link #endsWith(Path)} - True if this path ends with the given path</li>
 *     <li>{@link #startsWith(Path)} - True if this path starts with the given path</li>
 * </ul>
 *
 * <p><b>Functional Methods</b></p>
 *
 * <p>
 * The following methods are functional, meaning that they return a copy of the path that is changed in some
 * way while this path itself is not altered. The copy is made with the method {@link #copy()}, which calls the
 * subclass to create the copy through {@link #onCopy(Comparable, List)}. This allows subclasses to reuse
 * the logic in this class while still dealing in instances of the subclass type.
 * </p>
 *
 * <ul>
 *     <li>{@link #emptyPath()} - The empty path</li>
 *     <li>{@link #parent()} - The parent of this path</li>
 *     <li>{@link #root()} - The root path of this path</li>
 *     <li>{@link #subpath(int start, int end)} - The elements from start to end (exclusive)</li>
 *     <li>{@link #transformed(Function)} - This path with each element transformed by the given function</li>
 *     <li>{@link #withChild(Element)} - This path with the given element appended</li>
 *     <li>{@link #withChild(Path)} - This path with the given path appended</li>
 *     <li>{@link #withParent(Element)} - This path with the given element prepended</li>
 *     <li>{@link #withParent(Path)} - This path with the given element prepended</li>
 *     <li>{@link #withRoot(Element)} - This path with the given root element</li>
 *     <li>{@link #withoutFirst()} - This path without any first element or null if there is no first element</li>
 *     <li>{@link #withoutLast()} - This path without any last element or null if there is no last element</li>
 *     <li>{@link #withoutRoot()} - This path without the root element</li>
 *     <li>{@link #withoutPrefix(Path)} - This path without the given prefix path or null if it is not found</li>
 *     <li>{@link #withoutSuffix(Path)} - This path without the given suffix path or null if it is not found</li>
 * </ul>
 *
 * @author jonathanl (shibo)
 */
@UmlClassDiagram(diagram = DiagramLanguagePath.class)
public abstract class Path<Element extends Comparable<Element>> implements
        Iterable<Element>,
        Comparable<Path<Element>>,
        Sized
{
    /** The path root, if any */
    private Element root;

    /** The list of elements */
    private ObjectList<Element> elements = new ObjectList<>();

    /**
     * Constructs a rooted path with the given list of elements
     */
    protected Path(Element root, List<Element> elements)
    {
        assert elements != null;
        this.root = root;
        this.elements.addAll(elements);
    }

    /**
     * Copy constructor
     */
    protected Path(Path<Element> that)
    {
        this(that.root, that.elements);
    }

    @Override
    public int compareTo(Path<Element> that)
    {
        var a = elements();
        var b = that.elements();
        for (int i = 0; i < Math.min(a.size(), b.size()); i++)
        {
            var result = a.get(i).compareTo(b.get(i));
            if (result != 0)
            {
                return result;
            }
        }
        return a.size() < b.size() ? -1 : 1;
    }

    /**
     * @return A copy of this path
     */
    public Path<Element> copy()
    {
        return onCopy(root, elements);
    }

    /**
     * @return The elements in this path as a list
     */
    public List<Element> elements()
    {
        return elements;
    }

    /**
     * @return A relative path with no elements
     */
    public Path<Element> emptyPath()
    {
        var copy = copy();
        copy.root = null;
        copy.elements.clear();
        return copy;
    }

    /**
     * @return True if this path ends with the given suffix
     */
    public boolean endsWith(Path<Element> suffix)
    {
        return elements.endsWith(suffix.elements);
    }

    @Override
    @SuppressWarnings("unchecked")
    public boolean equals(Object object)
    {
        if (object instanceof Path)
        {
            var that = (Path<Element>) object;
            return Objects.equalPairs(root, that.root, elements, that.elements);
        }
        return false;
    }

    /**
     * @return The first element in this path, or null if there is none.
     */
    public Element first()
    {
        return get(0);
    }

    /**
     * @return A path consisting of the first n elements of this path, or null if there are not that many elements. If
     * the path is absolute, the returned path will also be absolute, with the same root element.
     */
    public Path<Element> first(int n)
    {
        if (size() >= n)
        {
            return subpath(0, n);
        }
        return null;
    }

    /**
     * @return The element at the given index or null if the index is out of range
     */
    public Element get(int index)
    {
        if (index >= 0 && index < size())
        {
            return elements.get(index);
        }
        return null;
    }

    @Override
    public int hashCode()
    {
        return Hash.many(root, elements);
    }

    /**
     * @return True if this path is an absolute path with a root element
     */
    public boolean isAbsolute()
    {
        return root != null;
    }

    /**
     * @return True if this path has no elements
     */
    @Override
    public boolean isEmpty()
    {
        return elements.isEmpty();
    }

    /**
     * @return True if this is a relative path, having no root element
     */
    public boolean isRelative()
    {
        return root == null;
    }

    /**
     * @return True if this path is a root path (there is more than one on Windows)
     */
    public boolean isRoot()
    {
        return root != null && isEmpty();
    }

    @Override
    public @NotNull Iterator<Element> iterator()
    {
        return elements.iterator();
    }

    /**
     * @return A path consisting of the last n elements of this path, or null if there are not that many elements. The
     * returned path will be relative in all cases.
     */
    public Path<Element> last(int n)
    {
        if (size() >= n)
        {
            return subpath(size() - n, size()).withoutRoot();
        }
        return null;
    }

    /**
     * @return The last element of this path, or null if this is an empty path
     */
    public Element last()
    {
        return get(size() - 1);
    }

    /**
     * @return The parent of this path, or null if there is no parent
     */
    public Path<Element> parent()
    {
        return withoutLast();
    }

    public Element pop()
    {
        return elements.pop();
    }

    public void push(Element element)
    {
        elements.push(element);
    }

    /**
     * @return The root path if this path is absolute or null if it is relative
     */
    public Path<Element> root()
    {
        if (isAbsolute())
        {
            var copy = copy();
            copy.elements.clear();
            return copy;
        }
        return null;
    }

    /**
     * @return The root element for this path if it is absolute, or null if the path is relative
     */
    public Element rootElement()
    {
        return root;
    }

    /**
     * @return The number of elements in this path, or zero if this is an empty path
     */
    @Override
    public int size()
    {
        return elements.size();
    }

    /**
     * @return True if this path starts with the given path
     */
    public boolean startsWith(Path<Element> prefix)
    {
        return elements.startsWith(prefix.elements);
    }

    /**
     * @return The elements in this path as a {@link Stream}
     */
    public Stream<Element> stream()
    {
        return Streams.stream(this);
    }

    /**
     * @return The subpath of this path starting at given start index (inclusive) and extending to the end index
     * (exclusive). If start and end are equal, the empty path is returned. If start and end are not equal and the path
     * is absolute, the subpath will still be absolute with the same root. If the start and end indexes are invalid,
     * null is returned.
     */
    public Path<Element> subpath(int start, int end)
    {
        if (start <= end && start >= 0 && end <= size())
        {
            if (start == end)
            {
                return emptyPath();
            }
            var copy = copy();
            copy.elements = ObjectList.objectList(elements.subList(start, end));
            return copy;
        }
        return null;
    }

    /**
     * @return A copy of this path with each element transformed by the given function
     */
    public Path<Element> transformed(Function<Element, Element> function)
    {
        var elements = new ArrayList<Element>();
        for (var element : this)
        {
            var transformed = function.apply(element);
            Ensure.ensure(transformed != null);
            elements.add(transformed);
        }
        return onCopy(root, elements);
    }

    /**
     * @return This path with the given path appended
     */
    public Path<Element> withChild(Path<Element> that)
    {
        var copy = copy();
        copy.elements.appendAll(that.elements);
        return copy;
    }

    /**
     * @return This path with the given element appended
     */
    public Path<Element> withChild(Element element)
    {
        var copy = copy();
        copy.elements.append(element);
        return copy;
    }

    /**
     * @return This path with the given element prepended
     */
    public Path<Element> withParent(Element element)
    {
        var copy = copy();
        copy.elements.prepend(element);
        return copy;
    }

    /**
     * @return This path with the given path prepended
     */
    public Path<Element> withParent(Path<Element> that)
    {
        return that.withChild(this);
    }

    /**
     * @return This path with the given root element (whether the path is absolute or relative)
     */
    public Path<Element> withRoot(Element root)
    {
        var copy = copy();
        copy.root = root;
        return copy;
    }

    /**
     * @return This path without the first element. If this is an empty path, null is returned. If there is only one
     * element in this path, the root path or empty path is returned, for absolute and relative paths, respectively.
     */
    public Path<Element> withoutFirst()
    {
        switch (size())
        {
            case 0:
                return null;

            case 1:
                return isAbsolute() ? root() : emptyPath();

            default:
                return subpath(1, size());
        }
    }

    /**
     * @return This path without the last element. If this is an empty path, null is returned. If there is only one
     * element in this path, the root path is returned. If there is only one element in this path, the root path or
     * empty path is returned, for absolute and relative paths, respectively.
     */
    public Path<Element> withoutLast()
    {
        switch (size())
        {
            case 0:
                return null;

            case 1:
                return isAbsolute() ? root() : emptyPath();

            default:
                if ("".equals(last()))
                {
                    return subpath(0, size() - 2);
                }
                return subpath(0, size() - 1);
        }
    }

    /**
     * @return This path without the given prefix. If this path doesn't start with the prefix, the path is returned
     * unchanged.
     */
    public Path<Element> withoutOptionalPrefix(Path<Element> prefix)
    {
        var without = withoutPrefix(prefix);
        return without == null ? this : without;
    }

    /**
     * @return This path without the given suffix. If this path doesn't end with the suffix, the path is returned
     * unchanged.
     */
    public Path<Element> withoutOptionalSuffix(Path<Element> suffix)
    {
        var without = withoutSuffix(suffix);
        return without == null ? this : without;
    }

    /**
     * @return This path after the given prefix. If the path doesn't start with the prefix null is returned. If the path
     * is equal to the prefix, a root or empty path is returned for absolute and relative paths respectively.
     */
    public Path<Element> withoutPrefix(Path<Element> prefix)
    {
        if (equals(prefix))
        {
            return isAbsolute() ? root() : emptyPath();
        }
        if (startsWith(prefix))
        {
            return subpath(prefix.size(), size());
        }
        return null;
    }

    /**
     * @return This path without the root element or null if this path is a root element
     */
    public Path<Element> withoutRoot()
    {
        if (!isRoot())
        {
            var copy = copy();
            copy.root = null;
            return copy;
        }
        return null;
    }

    /**
     * @return This path before the given suffix. If the path doesn't end with the suffix null is returned.  If the path
     * doesn't start with the prefix null is returned. If the path * is equal to the prefix, a root or empty path is
     * returned for absolute and relative paths respectively.
     */
    public Path<Element> withoutSuffix(Path<Element> suffix)
    {
        if (equals(suffix))
        {
            return isAbsolute() ? root() : emptyPath();
        }
        if (endsWith(suffix))
        {
            return subpath(0, size() - suffix.size());
        }
        return null;
    }

    /**
     * @return A copy of this path
     */
<<<<<<< HEAD
    protected Path<Element> copy()
    {
        return onCopy(root, elements);
    }

    /**
     * @return A copy of this path
     */
=======
>>>>>>> 8a903cab
    protected abstract Path<Element> onCopy(Element root, List<Element> elements);
}<|MERGE_RESOLUTION|>--- conflicted
+++ resolved
@@ -564,16 +564,5 @@
     /**
      * @return A copy of this path
      */
-<<<<<<< HEAD
-    protected Path<Element> copy()
-    {
-        return onCopy(root, elements);
-    }
-
-    /**
-     * @return A copy of this path
-     */
-=======
->>>>>>> 8a903cab
     protected abstract Path<Element> onCopy(Element root, List<Element> elements);
 }