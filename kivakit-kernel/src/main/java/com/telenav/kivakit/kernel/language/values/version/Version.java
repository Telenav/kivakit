////////////////////////////////////////////////////////////////////////////////////////////////////////////////////////
//
// © 2011-2021 Telenav, Inc.
//
// Licensed under the Apache License, Version 2.0 (the "License");
// you may not use this file except in compliance with the License.
// You may obtain a copy of the License at
//
// https://www.apache.org/licenses/LICENSE-2.0
//
// Unless required by applicable law or agreed to in writing, software
// distributed under the License is distributed on an "AS IS" BASIS,
// WITHOUT WARRANTIES OR CONDITIONS OF ANY KIND, either express or implied.
// See the License for the specific language governing permissions and
// limitations under the License.
//
////////////////////////////////////////////////////////////////////////////////////////////////////////////////////////

package com.telenav.kivakit.kernel.language.values.version;

import com.telenav.kivakit.kernel.messaging.Listener;
import com.telenav.kivakit.kernel.project.Release;

import java.util.Objects;
import java.util.regex.Pattern;

import static java.util.regex.Pattern.CASE_INSENSITIVE;

/**
 * Represents a <a href=https://semver.org><i>semantic version</i></a>, such as "6.3" or "1.2.1" or "6.3-rc". Supports
 * {@link #major()}, {@link #minor()}, {@link #patch()}, {@link #release()} and snapshot values.
 *
 * <p><b>Parsing</b></p>
 *
 * <p>
 * Versions can be created by parsing a {@link String} with {@link #parse(Listener, String)} as well as by using the
 * of() factory methods, passing in major, minor, patch and release values.
 * </p>
 *
 * <p><b>Information</b></p>
 *
 * <ul>
 *     <li>{@link #major()} - The major version</li>
 *     <li>{@link #minor()} - The minor version</li>
 *     <li>{@link #patch()} - The optional 'dot' revision, or NO_REVISION if there is none</li>
 *     <li>{@link #release()} - The release name, or null if there is none</li>
 *     <li>{@link #hasPatch()} - True if this version has a revision value</li>
 *     <li>{@link #hasRelease()} - True if this version has a release name</li>
 *     <li>{@link #isSnapshot()} - True if this version is a snapshot release</li>
 * </ul>
 *
 * <p><b>Functional</b></p>
 *
 * <ul>
 *     <li>{@link #withoutPatch()} - This version without the revision value</li>
 *     <li>{@link #withoutRelease()} - This version without the release name</li>
 * </ul>
 *
 * <p><b>Comparison</b></p>
 *
 * <ul>
 *     <li>#equals(Object) - True if the versions are equal</li>
 *     <li>{@link #isNewerThan(Version)} - True if this version is newer than the given version</li>
 *     <li>{@link #isNewerThanOrEqualTo(Version)} - True if this version is newer than or the same as the given version</li>
 *     <li>{@link #isOlderThan(Version)} - True if this version is older than the given version</li>
 *     <li>{@link #isOlderThanOrEqualTo(Version)} - True if this version is older than or the same as the given version</li>
 *     <li>{@link #newer(Version)} - The newer of this version and the given version</li>
 *     <li>{@link #older(Version)} - The older of this version and the given version</li>
 * </ul>
 *
 * <p>
 * {@link Version} objects implement the {@link #hashCode()} / {@link #equals(Object)} contract.
 * </p>
 *
 * @author jonathanl (shibo)
 * @see <a href=https://semver.org>*Semantic Versioning*</a>
 */
public class Version
{
    /** Value for no revision */
    public static final int NO_PATCH = -1;

    /** Pattern to match versions of the form [major].[minor](.[revision)?(-release)? */
    private static final Pattern PATTERN;

    static
    {
        PATTERN = Pattern.compile("(?x) "
                + "(?<major> \\d+)"
                + "\\."
                + "(?<minor> \\d+)"
                + "(\\. (?<patch> \\d+))?"
                + "(- (?<release> \\w+))??"
                + "(- (?<snapshot> SNAPSHOT))?", CASE_INSENSITIVE);
    }

    /**
     * @return A version for the given major and minor values, as in 8.0
     */
    public static Version of(int major, int minor)
    {
        return of(major, minor, NO_PATCH);
    }

    /**
     * @return A version for the given major, minor and patch values, as in 8.0.1
     */
    public static Version of(int major, int minor, int patch)
    {
        return of(major, minor, patch, null, false);
    }

    /**
     * @return A version for the given major, minor, patch and release values, as in 8.0.1-Beta
     */
    public static Version of(int major,
                             int minor,
                             int patch,
                             Release release,
                             boolean snapshot)
    {
        return new Version(major, minor, patch, release, snapshot);
    }

    /**
     * @return The given text, of the form [major].[minor](.[revision)?(-release)?, parsed as a {@link Version} object,
     * or null if the text is not of that form.
     */
<<<<<<< HEAD
    public static Version parse(String text)
=======
    public static Version parse(Listener listener, final String text)
>>>>>>> e10afa0e
    {
        // If the text matches the version pattern,
        var matcher = PATTERN.matcher(text);
        if (matcher.matches())
        {
            // Extract the required major and minor versions
            var major = Integer.parseInt(matcher.group("major"));
            var minor = Integer.parseInt(matcher.group("minor"));

            // then get the patch group and convert it to a number or NO_PATCH if there is none
            var patch = matcher.group("patch");
            var patchNumber = patch == null ? NO_PATCH : Integer.parseInt(patch);

            // and the release name or null if there is none
            var releaseName = matcher.group("release");
            var release = releaseName == null ? null : Release.parse(releaseName);
            var snapshot = "SNAPSHOT".equalsIgnoreCase(matcher.group("snapshot"));

            // and finally, construct the version object
            return of(major, minor, patchNumber, release, snapshot);
        }

        listener.problem("Could not parse version: $", text);
        return null;
    }

    private int major;

    private int minor;

    private int patch;

    private Release release;

    private boolean snapshot;

    protected Version(int major, int minor, int patch, Release release, boolean snapshot)
    {
        this.minor = (byte) minor;
        this.major = (byte) major;
        this.patch = (byte) patch;
        this.release = release;
        this.snapshot = snapshot;
    }

    protected Version()
    {
    }

    @Override
    public boolean equals(Object object)
    {
        if (object instanceof Version)
        {
            var that = (Version) object;
            return major == that.major
                    && minor == that.minor
                    && patch == that.patch
                    && release == that.release;
        }
        return false;
    }

    public boolean hasPatch()
    {
        return patch != NO_PATCH;
    }

    public boolean hasRelease()
    {
        return release != null;
    }

    @Override
    public int hashCode()
    {
        return Objects.hash(major, minor, patch, release);
    }

    public boolean isNewerThan(Version that)
    {
        if (major == that.major)
        {
            if (minor == that.minor)
            {
                if (patch == that.patch)
                {
                    return false;
                }
                else
                {
                    return patch > that.patch;
                }
            }
            else
            {
                return minor > that.minor;
            }
        }
        else
        {
            return major > that.major;
        }
    }

    public boolean isNewerThanOrEqualTo(Version that)
    {
        return equals(that) || isNewerThan(that);
    }

    public boolean isOlderThan(Version that)
    {
        return !equals(that) && !isNewerThan(that);
    }

    public boolean isOlderThanOrEqualTo(Version that)
    {
        return equals(that) || isOlderThan(that);
    }

    public boolean isSnapshot()
    {
        return snapshot;
    }

    public int major()
    {
        return major;
    }

    public int minor()
    {
        return minor;
    }

    public Version newer(Version that)
    {
        return isNewerThan(that) ? this : that;
    }

    public Version older(Version that)
    {
        return isOlderThan(that) ? this : that;
    }

    /**
     * @return The patch number, as in [major].[minor].[patch], or NO_PATCH if there is no patch number
     */
    public int patch()
    {
        return patch;
    }

    public Release release()
    {
        return release;
    }

    @Override
    public String toString()
    {
        return major + "." + minor
                + (patch == NO_PATCH ? "" : "." + patch)
                + (release == null ? "" : "-" + release.name().toLowerCase())
                + (snapshot ? "-SNAPSHOT" : "");
    }

    /**
     * @return This version without the patch number
     */
    public Version withoutPatch()
    {
        return of(major, minor, -1, release, snapshot);
    }

    /**
     * @return This version without the {@link Release}
     */
    public Version withoutRelease()
    {
        return of(major, minor, patch, null, snapshot);
    }

    /**
     * @return This version as a non-snapshot
     */
    public Version withoutSnapshot()
    {
        return of(major, minor, patch, release, false);
    }
}<|MERGE_RESOLUTION|>--- conflicted
+++ resolved
@@ -126,11 +126,7 @@
      * @return The given text, of the form [major].[minor](.[revision)?(-release)?, parsed as a {@link Version} object,
      * or null if the text is not of that form.
      */
-<<<<<<< HEAD
-    public static Version parse(String text)
-=======
-    public static Version parse(Listener listener, final String text)
->>>>>>> e10afa0e
+    public static Version parse(Listener listener, String text)
     {
         // If the text matches the version pattern,
         var matcher = PATTERN.matcher(text);
