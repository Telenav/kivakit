--- conflicted
+++ resolved
@@ -18,10 +18,7 @@
 
 package com.telenav.kivakit.kernel.language.values.version;
 
-<<<<<<< HEAD
-=======
 import com.telenav.kivakit.kernel.language.primitives.Ints;
->>>>>>> 8200635c
 import com.telenav.kivakit.kernel.messaging.Listener;
 import com.telenav.kivakit.kernel.project.Release;
 
@@ -37,13 +34,8 @@
  * <p><b>Parsing</b></p>
  *
  * <p>
-<<<<<<< HEAD
- * Versions can be created by parsing a {@link String} with {@link #parse(Listener, String)} as well as by using the
- * of() factory methods, passing in major, minor, patch and release values.
-=======
  * Versions can be created by parsing a {@link String} with {@link #parse(Listener listener, String)} as well as by
  * using the of() factory methods, passing in major, minor, patch and release values.
->>>>>>> 8200635c
  * </p>
  *
  * <p><b>Information</b></p>
